"""
Deep Search Agent主类
整合所有模块，实现完整的深度搜索流程
"""

import json
import os
import re
from datetime import datetime
from typing import Optional, Dict, Any, List, Union
from loguru import logger

from .llms import LLMClient
from .nodes import (
    ReportStructureNode,
    FirstSearchNode, 
    ReflectionNode,
    FirstSummaryNode,
    ReflectionSummaryNode,
    ReportFormattingNode
)
from .state import State
from .tools import MediaCrawlerDB, DBResponse, keyword_optimizer, multilingual_sentiment_analyzer
from .utils.config import settings, Settings
from .utils import format_search_results_for_prompt


class DeepSearchAgent:
    """Deep Search Agent主类"""
    
    def __init__(self, config: Optional[Settings] = None):
        """
        初始化Deep Search Agent
        
        Args:
            config: 可选配置对象（不填则用全局settings）
        """
        self.config = config or settings
        
        # 初始化LLM客户端
        self.llm_client = self._initialize_llm()
        
        
        # 初始化搜索工具集
        self.search_agency = MediaCrawlerDB()
        
        # 初始化情感分析器
        self.sentiment_analyzer = multilingual_sentiment_analyzer
        
        # 初始化节点
        self._initialize_nodes()
        
        # 状态
        self.state = State()
        
        # 确保输出目录存在
        os.makedirs(self.config.OUTPUT_DIR, exist_ok=True)
        
        logger.info(f"Insight Agent已初始化")
        logger.info(f"使用LLM: {self.llm_client.get_model_info()}")
        logger.info(f"搜索工具集: MediaCrawlerDB (支持5种本地数据库查询工具)")
        logger.info(f"情感分析: WeiboMultilingualSentiment (支持22种语言的情感分析)")
    
    def _initialize_llm(self) -> LLMClient:
        """初始化LLM客户端"""
        return LLMClient(
            api_key=self.config.INSIGHT_ENGINE_API_KEY,
            model_name=self.config.INSIGHT_ENGINE_MODEL_NAME,
            base_url=self.config.INSIGHT_ENGINE_BASE_URL,
        )
    
    def _initialize_nodes(self):
        """初始化处理节点"""
        self.first_search_node = FirstSearchNode(self.llm_client)
        self.reflection_node = ReflectionNode(self.llm_client)
        self.first_summary_node = FirstSummaryNode(self.llm_client)
        self.reflection_summary_node = ReflectionSummaryNode(self.llm_client)
        self.report_formatting_node = ReportFormattingNode(self.llm_client)
    
    def _validate_date_format(self, date_str: str) -> bool:
        """
        验证日期格式是否为YYYY-MM-DD
        
        Args:
            date_str: 日期字符串
            
        Returns:
            是否为有效格式
        """
        if not date_str:
            return False
        
        # 检查格式
        pattern = r'^\d{4}-\d{2}-\d{2}$'
        if not re.match(pattern, date_str):
            return False
        
        # 检查日期是否有效
        try:
            datetime.strptime(date_str, '%Y-%m-%d')
            return True
        except ValueError:
            return False
    
    def execute_search_tool(self, tool_name: str, query: str, **kwargs) -> DBResponse:
        """
        执行指定的数据库查询工具（集成关键词优化中间件和情感分析）
        
        Args:
            tool_name: 工具名称，可选值：
                - "search_hot_content": 查找热点内容
                - "search_topic_globally": 全局话题搜索
                - "search_topic_by_date": 按日期搜索话题
                - "get_comments_for_topic": 获取话题评论
                - "search_topic_on_platform": 平台定向搜索
                - "analyze_sentiment": 对查询结果进行情感分析
            query: 搜索关键词/话题
            **kwargs: 额外参数（如start_date, end_date, platform, limit, enable_sentiment等）
                     enable_sentiment: 是否自动对搜索结果进行情感分析（默认True）
            
        Returns:
            DBResponse对象（可能包含情感分析结果）
        """
        logger.info(f"  → 执行数据库查询工具: {tool_name}")
        
        # 对于热点内容搜索，不需要关键词优化（因为不需要query参数）
        if tool_name == "search_hot_content":
            time_period = kwargs.get("time_period", "week")
            limit = kwargs.get("limit", 100)
            response = self.search_agency.search_hot_content(time_period=time_period, limit=limit)
            
            # 检查是否需要进行情感分析
            enable_sentiment = kwargs.get("enable_sentiment", True)
            if enable_sentiment and response.results and len(response.results) > 0:
                logger.info(f"  🎭 开始对热点内容进行情感分析...")
                sentiment_analysis = self._perform_sentiment_analysis(response.results)
                if sentiment_analysis:
                    # 将情感分析结果添加到响应的parameters中
                    response.parameters["sentiment_analysis"] = sentiment_analysis
                    logger.info(f"  ✅ 情感分析完成")
            
            return response
        
        # 独立情感分析工具
        if tool_name == "analyze_sentiment":
            texts = kwargs.get("texts", query)  # 可以通过texts参数传递，或使用query
            sentiment_result = self.analyze_sentiment_only(texts)
            
            # 构建DBResponse格式的响应
            return DBResponse(
                tool_name="analyze_sentiment",
                parameters={
                    "texts": texts if isinstance(texts, list) else [texts],
                    **kwargs
                },
                results=[],  # 情感分析不返回搜索结果
                results_count=0,
                metadata=sentiment_result
            )
        
        # 对于需要搜索词的工具，使用关键词优化中间件
        optimized_response = keyword_optimizer.optimize_keywords(
            original_query=query,
            context=f"使用{tool_name}工具进行查询"
        )
        
        logger.info(f"  🔍 原始查询: '{query}'")
        logger.info(f"  ✨ 优化后关键词: {optimized_response.optimized_keywords}")
        
        # 使用优化后的关键词进行多次查询并整合结果
        all_results = []
        total_count = 0
        
        for keyword in optimized_response.optimized_keywords:
            logger.info(f"    查询关键词: '{keyword}'")
            
            try:
                if tool_name == "search_topic_globally":
                    # 使用配置文件中的默认值，忽略agent提供的limit_per_table参数
                    limit_per_table = self.config.DEFAULT_SEARCH_TOPIC_GLOBALLY_LIMIT_PER_TABLE
                    response = self.search_agency.search_topic_globally(topic=keyword, limit_per_table=limit_per_table)
                elif tool_name == "search_topic_by_date":
                    start_date = kwargs.get("start_date")
                    end_date = kwargs.get("end_date")
                    # 使用配置文件中的默认值，忽略agent提供的limit_per_table参数
                    limit_per_table = self.config.DEFAULT_SEARCH_TOPIC_BY_DATE_LIMIT_PER_TABLE
                    if not start_date or not end_date:
                        raise ValueError("search_topic_by_date工具需要start_date和end_date参数")
                    response = self.search_agency.search_topic_by_date(topic=keyword, start_date=start_date, end_date=end_date, limit_per_table=limit_per_table)
                elif tool_name == "get_comments_for_topic":
                    # 使用配置文件中的默认值，按关键词数量分配，但保证最小值
                    limit = self.config.DEFAULT_GET_COMMENTS_FOR_TOPIC_LIMIT // len(optimized_response.optimized_keywords)
                    limit = max(limit, 50)
                    response = self.search_agency.get_comments_for_topic(topic=keyword, limit=limit)
                elif tool_name == "search_topic_on_platform":
                    platform = kwargs.get("platform")
                    start_date = kwargs.get("start_date")
                    end_date = kwargs.get("end_date")
                    # 使用配置文件中的默认值，按关键词数量分配，但保证最小值
                    limit = self.config.DEFAULT_SEARCH_TOPIC_ON_PLATFORM_LIMIT // len(optimized_response.optimized_keywords)
                    limit = max(limit, 30)
                    if not platform:
                        raise ValueError("search_topic_on_platform工具需要platform参数")
                    response = self.search_agency.search_topic_on_platform(platform=platform, topic=keyword, start_date=start_date, end_date=end_date, limit=limit)
                else:
                    logger.info(f"    未知的搜索工具: {tool_name}，使用默认全局搜索")
                    response = self.search_agency.search_topic_globally(topic=keyword, limit_per_table=self.config.DEFAULT_SEARCH_TOPIC_GLOBALLY_LIMIT_PER_TABLE)
                
                # 收集结果
                if response.results:
                    logger.info(f"     找到 {len(response.results)} 条结果")
                    all_results.extend(response.results)
                    total_count += len(response.results)
                else:
                    logger.info(f"     未找到结果")
                    
            except Exception as e:
                logger.error(f"      查询'{keyword}'时出错: {str(e)}")
                continue
        
        # 去重和整合结果
        unique_results = self._deduplicate_results(all_results)
        logger.info(f"  总计找到 {total_count} 条结果，去重后 {len(unique_results)} 条")
        
        # 构建整合后的响应
        integrated_response = DBResponse(
            tool_name=f"{tool_name}_optimized",
            parameters={
                "original_query": query,
                "optimized_keywords": optimized_response.optimized_keywords,
                "optimization_reasoning": optimized_response.reasoning,
                **kwargs
            },
            results=unique_results,
            results_count=len(unique_results)
        )
        
        # 检查是否需要进行情感分析
        enable_sentiment = kwargs.get("enable_sentiment", True)
        if enable_sentiment and unique_results and len(unique_results) > 0:
            logger.info(f"  🎭 开始对搜索结果进行情感分析...")
            sentiment_analysis = self._perform_sentiment_analysis(unique_results)
            if sentiment_analysis:
                # 将情感分析结果添加到响应的parameters中
                integrated_response.parameters["sentiment_analysis"] = sentiment_analysis
                logger.info(f"  ✅ 情感分析完成")
        
        return integrated_response
    
    def _deduplicate_results(self, results: List) -> List:
        """
        去重搜索结果
        """
        seen = set()
        unique_results = []
        
        for result in results:
            # 使用URL或内容作为去重标识
            identifier = result.url if result.url else result.title_or_content[:100]
            if identifier not in seen:
                seen.add(identifier)
                unique_results.append(result)
        
        return unique_results
    
    def _perform_sentiment_analysis(self, results: List) -> Optional[Dict[str, Any]]:
        """
        对搜索结果执行情感分析
        
        Args:
            results: 搜索结果列表
            
        Returns:
            情感分析结果字典，如果失败则返回None
        """
        try:
            # 初始化情感分析器（如果尚未初始化且未被禁用）
            if not self.sentiment_analyzer.is_initialized and not self.sentiment_analyzer.is_disabled:
                logger.info("    初始化情感分析模型...")
                if not self.sentiment_analyzer.initialize():
                    logger.info("     情感分析模型初始化失败，将直接透传原始文本")
            elif self.sentiment_analyzer.is_disabled:
                logger.info("     情感分析功能已禁用，直接透传原始文本")

            # 将查询结果转换为字典格式
            results_dict = []
            for result in results:
                result_dict = {
                    "content": result.title_or_content,
                    "platform": result.platform,
                    "author": result.author_nickname,
                    "url": result.url,
                    "publish_time": str(result.publish_time) if result.publish_time else None
                }
                results_dict.append(result_dict)
            
            # 执行情感分析
            sentiment_analysis = self.sentiment_analyzer.analyze_query_results(
                query_results=results_dict,
                text_field="content",
                min_confidence=0.5
            )
            
            return sentiment_analysis.get("sentiment_analysis")
            
        except Exception as e:
            logger.exception(f"    ❌ 情感分析过程中发生错误: {str(e)}")
            return None
    
    def analyze_sentiment_only(self, texts: Union[str, List[str]]) -> Dict[str, Any]:
        """
        独立的情感分析工具
        
        Args:
            texts: 单个文本或文本列表
            
        Returns:
            情感分析结果
        """
        logger.info(f"  → 执行独立情感分析")
        
        try:
            # 初始化情感分析器（如果尚未初始化且未被禁用）
            if not self.sentiment_analyzer.is_initialized and not self.sentiment_analyzer.is_disabled:
                logger.info("    初始化情感分析模型...")
                if not self.sentiment_analyzer.initialize():
                    logger.info("     情感分析模型初始化失败，将直接透传原始文本")
            elif self.sentiment_analyzer.is_disabled:
                logger.warning("     情感分析功能已禁用，直接透传原始文本")
            
            # 执行分析
            if isinstance(texts, str):
                result = self.sentiment_analyzer.analyze_single_text(texts)
                result_dict = result.__dict__
                response = {
                    "success": result.success and result.analysis_performed,
                    "total_analyzed": 1 if result.analysis_performed and result.success else 0,
                    "results": [result_dict]
                }
                if not result.analysis_performed:
                    response["success"] = False
                    response["warning"] = result.error_message or "情感分析功能不可用，已直接返回原始文本"
                return response
            else:
                texts_list = list(texts)
                batch_result = self.sentiment_analyzer.analyze_batch(texts_list, show_progress=True)
                response = {
                    "success": batch_result.analysis_performed and batch_result.success_count > 0,
                    "total_analyzed": batch_result.total_processed if batch_result.analysis_performed else 0,
                    "success_count": batch_result.success_count,
                    "failed_count": batch_result.failed_count,
                    "average_confidence": batch_result.average_confidence if batch_result.analysis_performed else 0.0,
                    "results": [result.__dict__ for result in batch_result.results]
                }
                if not batch_result.analysis_performed:
                    warning = next(
                        (r.error_message for r in batch_result.results if r.error_message),
                        "情感分析功能不可用，已直接返回原始文本"
                    )
                    response["success"] = False
                    response["warning"] = warning
                return response
                
        except Exception as e:
            logger.exception(f"    ❌ 情感分析过程中发生错误: {str(e)}")
            return {
                "success": False,
                "error": str(e),
                "results": []
            }
    
    def research(self, query: str, save_report: bool = True) -> str:
        """
        执行深度研究
        
        Args:
            query: 研究查询
            save_report: 是否保存报告到文件
            
        Returns:
            最终报告内容
        """
        logger.info(f"\n{'='*60}")
        logger.info(f"开始深度研究: {query}")
        logger.info(f"{'='*60}")
        
        try:
            # Step 1: 生成报告结构
            self._generate_report_structure(query)
            
            # Step 2: 处理每个段落
            self._process_paragraphs()
            
            # Step 3: 生成最终报告
            final_report = self._generate_final_report()
            
            # Step 4: 保存报告
            if save_report:
                self._save_report(final_report)

            logger.info("深度研究完成！")
            
            return final_report
            
        except Exception as e:
            logger.exception(f"研究过程中发生错误: {str(e)}")
            raise e
    
    def _generate_report_structure(self, query: str):
        """生成报告结构"""
        logger.info(f"\n[步骤 1] 生成报告结构...")
        
        # 创建报告结构节点
        report_structure_node = ReportStructureNode(self.llm_client, query)
        
        # 生成结构并更新状态
        self.state = report_structure_node.mutate_state(state=self.state)
        
        _message = f"报告结构已生成，共 {len(self.state.paragraphs)} 个段落:"
        for i, paragraph in enumerate(self.state.paragraphs, 1):
            _message += f"\n  {i}. {paragraph.title}"
        logger.info(_message)
    
    def _process_paragraphs(self):
        """处理所有段落"""
        total_paragraphs = len(self.state.paragraphs)
        
        for i in range(total_paragraphs):
            logger.info(f"\n[步骤 2.{i+1}] 处理段落: {self.state.paragraphs[i].title}")
            logger.info("-" * 50)
            
            # 初始搜索和总结
            self._initial_search_and_summary(i)
            
            # 反思循环
            self._reflection_loop(i)
            
            # 标记段落完成
            self.state.paragraphs[i].research.mark_completed()
            
            progress = (i + 1) / total_paragraphs * 100
            logger.info(f"段落处理完成 ({progress:.1f}%)")
    
    def _initial_search_and_summary(self, paragraph_index: int):
        """执行初始搜索和总结"""
        paragraph = self.state.paragraphs[paragraph_index]
        
        # 准备搜索输入
        search_input = {
            "title": paragraph.title,
            "content": paragraph.content
        }
        
        # 生成搜索查询和工具选择
        logger.info("  - 生成搜索查询...")
        search_output = self.first_search_node.run(search_input)
        search_query = search_output["search_query"]
        search_tool = search_output.get("search_tool", "search_topic_globally")  # 默认工具
        reasoning = search_output["reasoning"]
        
        logger.info(f"  - 搜索查询: {search_query}")
        logger.info(f"  - 选择的工具: {search_tool}")
        logger.info(f"  - 推理: {reasoning}")
        
        # 执行搜索
        logger.info("  - 执行数据库查询...")
        
        # 处理特殊参数
        search_kwargs = {}
        
        # 处理需要日期的工具
        if search_tool in ["search_topic_by_date", "search_topic_on_platform"]:
            start_date = search_output.get("start_date")
            end_date = search_output.get("end_date")
            
            if start_date and end_date:
                # 验证日期格式
                if self._validate_date_format(start_date) and self._validate_date_format(end_date):
                    search_kwargs["start_date"] = start_date
                    search_kwargs["end_date"] = end_date
                    logger.info(f"  - 时间范围: {start_date} 到 {end_date}")
                else:
                    logger.info(f"    日期格式错误（应为YYYY-MM-DD），改用全局搜索")
                    logger.info(f"      提供的日期: start_date={start_date}, end_date={end_date}")
                    search_tool = "search_topic_globally"
            elif search_tool == "search_topic_by_date":
                logger.info(f"    search_topic_by_date工具缺少时间参数，改用全局搜索")
                search_tool = "search_topic_globally"
        
        # 处理需要平台参数的工具
        if search_tool == "search_topic_on_platform":
            platform = search_output.get("platform")
            if platform:
                search_kwargs["platform"] = platform
                logger.info(f"  - 指定平台: {platform}")
            else:
                logger.warning(f"    search_topic_on_platform工具缺少平台参数，改用全局搜索")
                search_tool = "search_topic_globally"
        
        # 处理限制参数，使用配置文件中的默认值而不是agent提供的参数
        if search_tool == "search_hot_content":
            time_period = search_output.get("time_period", "week")
            limit = self.config.DEFAULT_SEARCH_HOT_CONTENT_LIMIT
            search_kwargs["time_period"] = time_period
            search_kwargs["limit"] = limit
        elif search_tool in ["search_topic_globally", "search_topic_by_date"]:
            if search_tool == "search_topic_globally":
                limit_per_table = self.config.DEFAULT_SEARCH_TOPIC_GLOBALLY_LIMIT_PER_TABLE
            else:  # search_topic_by_date
                limit_per_table = self.config.DEFAULT_SEARCH_TOPIC_BY_DATE_LIMIT_PER_TABLE
            search_kwargs["limit_per_table"] = limit_per_table
        elif search_tool in ["get_comments_for_topic", "search_topic_on_platform"]:
            if search_tool == "get_comments_for_topic":
                limit = self.config.DEFAULT_GET_COMMENTS_FOR_TOPIC_LIMIT
            else:  # search_topic_on_platform
                limit = self.config.DEFAULT_SEARCH_TOPIC_ON_PLATFORM_LIMIT
            search_kwargs["limit"] = limit
        
        search_response = self.execute_search_tool(search_tool, search_query, **search_kwargs)
        
        # 转换为兼容格式
        search_results = []
        if search_response and search_response.results:
            # 使用配置文件控制传递给LLM的结果数量，0表示不限制
            if self.config.MAX_SEARCH_RESULTS_FOR_LLM > 0:
                max_results = min(len(search_response.results), self.config.MAX_SEARCH_RESULTS_FOR_LLM)
            else:
                max_results = len(search_response.results)  # 不限制，传递所有结果
            for result in search_response.results[:max_results]:
                search_results.append({
                    'title': result.title_or_content,
                    'url': result.url or "",
                    'content': result.title_or_content,
                    'score': result.hotness_score,
                    'raw_content': result.title_or_content,
                    'published_date': result.publish_time.isoformat() if result.publish_time else None,
                    'platform': result.platform,
                    'content_type': result.content_type,
                    'author': result.author_nickname,
                    'engagement': result.engagement
                })
        
        if search_results:
            _message = f"  - 找到 {len(search_results)} 个搜索结果"
            for j, result in enumerate(search_results, 1):
                date_info = f" (发布于: {result.get('published_date', 'N/A')})" if result.get('published_date') else ""
                _message += f"\n    {j}. {result['title'][:50]}...{date_info}"
            logger.info(_message)
        else:
            logger.info("  - 未找到搜索结果")
        
        # 更新状态中的搜索历史
        paragraph.research.add_search_results(search_query, search_results)
        
        # 生成初始总结
        logger.info("  - 生成初始总结...")
        summary_input = {
            "title": paragraph.title,
            "content": paragraph.content,
            "search_query": search_query,
            "search_results": format_search_results_for_prompt(
                search_results, self.config.MAX_CONTENT_LENGTH
            )
        }
        
        # 更新状态
        self.state = self.first_summary_node.mutate_state(
            summary_input, self.state, paragraph_index
        )
        
        logger.info("  - 初始总结完成")
    
    def _reflection_loop(self, paragraph_index: int):
        """执行反思循环"""
        paragraph = self.state.paragraphs[paragraph_index]
        
        for reflection_i in range(self.config.MAX_REFLECTIONS):
            logger.info(f"  - 反思 {reflection_i + 1}/{self.config.MAX_REFLECTIONS}...")
            
            # 准备反思输入
            reflection_input = {
                "title": paragraph.title,
                "content": paragraph.content,
                "paragraph_latest_state": paragraph.research.latest_summary
            }
            
            # 生成反思搜索查询
            reflection_output = self.reflection_node.run(reflection_input)
            search_query = reflection_output["search_query"]
            search_tool = reflection_output.get("search_tool", "search_topic_globally")  # 默认工具
            reasoning = reflection_output["reasoning"]
            
            logger.info(f"    反思查询: {search_query}")
            logger.info(f"    选择的工具: {search_tool}")
            logger.info(f"    反思推理: {reasoning}")
            
            # 执行反思搜索
            # 处理特殊参数
            search_kwargs = {}
            
            # 处理需要日期的工具
            if search_tool in ["search_topic_by_date", "search_topic_on_platform"]:
                start_date = reflection_output.get("start_date")
                end_date = reflection_output.get("end_date")
                
                if start_date and end_date:
                    # 验证日期格式
                    if self._validate_date_format(start_date) and self._validate_date_format(end_date):
                        search_kwargs["start_date"] = start_date
                        search_kwargs["end_date"] = end_date
                        logger.info(f"    时间范围: {start_date} 到 {end_date}")
                    else:
                        logger.info(f"      日期格式错误（应为YYYY-MM-DD），改用全局搜索")
                        logger.info(f"        提供的日期: start_date={start_date}, end_date={end_date}")
                        search_tool = "search_topic_globally"
                elif search_tool == "search_topic_by_date":
                    logger.warning(f"      search_topic_by_date工具缺少时间参数，改用全局搜索")
                    search_tool = "search_topic_globally"
            
            # 处理需要平台参数的工具
            if search_tool == "search_topic_on_platform":
                platform = reflection_output.get("platform")
                if platform:
                    search_kwargs["platform"] = platform
                    logger.info(f"    指定平台: {platform}")
                else:
                    logger.warning(f"      search_topic_on_platform工具缺少平台参数，改用全局搜索")
                    search_tool = "search_topic_globally"
            
            # 处理限制参数
            if search_tool == "search_hot_content":
                time_period = reflection_output.get("time_period", "week")
                # 使用配置文件中的默认值，不允许agent控制limit参数
                limit = self.config.DEFAULT_SEARCH_HOT_CONTENT_LIMIT
                search_kwargs["time_period"] = time_period
                search_kwargs["limit"] = limit
            elif search_tool in ["search_topic_globally", "search_topic_by_date"]:
                # 使用配置文件中的默认值，不允许agent控制limit_per_table参数
                if search_tool == "search_topic_globally":
                    limit_per_table = self.config.DEFAULT_SEARCH_TOPIC_GLOBALLY_LIMIT_PER_TABLE
                else:  # search_topic_by_date
                    limit_per_table = self.config.DEFAULT_SEARCH_TOPIC_BY_DATE_LIMIT_PER_TABLE
                search_kwargs["limit_per_table"] = limit_per_table
            elif search_tool in ["get_comments_for_topic", "search_topic_on_platform"]:
                # 使用配置文件中的默认值，不允许agent控制limit参数
                if search_tool == "get_comments_for_topic":
                    limit = self.config.DEFAULT_GET_COMMENTS_FOR_TOPIC_LIMIT
                else:  # search_topic_on_platform
                    limit = self.config.DEFAULT_SEARCH_TOPIC_ON_PLATFORM_LIMIT
                search_kwargs["limit"] = limit
            
            search_response = self.execute_search_tool(search_tool, search_query, **search_kwargs)
            
            # 转换为兼容格式
            search_results = []
            if search_response and search_response.results:
                # 使用配置文件控制传递给LLM的结果数量，0表示不限制
                if self.config.MAX_SEARCH_RESULTS_FOR_LLM > 0:
                    max_results = min(len(search_response.results), self.config.MAX_SEARCH_RESULTS_FOR_LLM)
                else:
                    max_results = len(search_response.results)  # 不限制，传递所有结果
                for result in search_response.results[:max_results]:
                    search_results.append({
                        'title': result.title_or_content,
                        'url': result.url or "",
                        'content': result.title_or_content,
                        'score': result.hotness_score,
                        'raw_content': result.title_or_content,
                        'published_date': result.publish_time.isoformat() if result.publish_time else None,
                        'platform': result.platform,
                        'content_type': result.content_type,
                        'author': result.author_nickname,
                        'engagement': result.engagement
                    })
            
            if search_results:
                _message = f"    找到 {len(search_results)} 个反思搜索结果"
                for j, result in enumerate(search_results, 1):
                    date_info = f" (发布于: {result.get('published_date', 'N/A')})" if result.get('published_date') else ""
                    _message += f"\n      {j}. {result['title'][:50]}...{date_info}"
                logger.info(_message)
            else:
                logger.info("    未找到反思搜索结果")
            
            # 更新搜索历史
            paragraph.research.add_search_results(search_query, search_results)
            
            # 生成反思总结
            reflection_summary_input = {
                "title": paragraph.title,
                "content": paragraph.content,
                "search_query": search_query,
                "search_results": format_search_results_for_prompt(
                    search_results, self.config.MAX_CONTENT_LENGTH
                ),
                "paragraph_latest_state": paragraph.research.latest_summary
            }
            
            # 更新状态
            self.state = self.reflection_summary_node.mutate_state(
                reflection_summary_input, self.state, paragraph_index
            )
            
            logger.info(f"    反思 {reflection_i + 1} 完成")
    
    def _generate_final_report(self) -> str:
        """生成最终报告"""
        logger.info(f"\n[步骤 3] 生成最终报告...")
        
        # 准备报告数据
        report_data = []
        for paragraph in self.state.paragraphs:
            report_data.append({
                "title": paragraph.title,
                "paragraph_latest_state": paragraph.research.latest_summary
            })
        
        # 格式化报告
        try:
            final_report = self.report_formatting_node.run(report_data)
        except Exception as e:
            logger.exception(f"LLM格式化失败，使用备用方法: {str(e)}")
            final_report = self.report_formatting_node.format_report_manually(
                report_data, self.state.report_title
            )
        
        # 更新状态
        self.state.final_report = final_report
        self.state.mark_completed()
        
        logger.info("最终报告生成完成")
        return final_report
    
    def _save_report(self, report_content: str):
        """保存报告到文件"""
        # 生成文件名
        timestamp = datetime.now().strftime("%Y%m%d_%H%M%S")
        query_safe = "".join(c for c in self.state.query if c.isalnum() or c in (' ', '-', '_')).rstrip()
        query_safe = query_safe.replace(' ', '_')[:30]
        
        filename = f"deep_search_report_{query_safe}_{timestamp}.md"
        filepath = os.path.join(self.config.OUTPUT_DIR, filename)
        
        # 保存报告
        with open(filepath, 'w', encoding='utf-8') as f:
            f.write(report_content)
        
        logger.info(f"报告已保存到: {filepath}")
        
        # 保存状态（如果配置允许）
        if self.config.SAVE_INTERMEDIATE_STATES:
            state_filename = f"state_{query_safe}_{timestamp}.json"
            state_filepath = os.path.join(self.config.OUTPUT_DIR, state_filename)
            self.state.save_to_file(state_filepath)
            logger.info(f"状态已保存到: {state_filepath}")
    
    def get_progress_summary(self) -> Dict[str, Any]:
        """获取进度摘要"""
        return self.state.get_progress_summary()
    
    def load_state(self, filepath: str):
        """从文件加载状态"""
        self.state = State.load_from_file(filepath)
        logger.info(f"状态已从 {filepath} 加载")
    
    def save_state(self, filepath: str):
        """保存状态到文件"""
        self.state.save_to_file(filepath)
        logger.info(f"状态已保存到 {filepath}")


def create_agent(config_file: Optional[str] = None) -> DeepSearchAgent:
    """
    创建Deep Search Agent实例的便捷函数
    
    Args:
        config_file: 配置文件路径
        
    Returns:
        DeepSearchAgent实例
    """
<<<<<<< HEAD
    config = Settings()
=======
    config = Settings() # 以空配置初始化，而从从环境变量初始化
>>>>>>> a1bae94c
    return DeepSearchAgent(config)<|MERGE_RESOLUTION|>--- conflicted
+++ resolved
@@ -779,9 +779,5 @@
     Returns:
         DeepSearchAgent实例
     """
-<<<<<<< HEAD
-    config = Settings()
-=======
     config = Settings() # 以空配置初始化，而从从环境变量初始化
->>>>>>> a1bae94c
     return DeepSearchAgent(config)