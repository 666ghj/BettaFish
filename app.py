"""
Flask主应用 - 统一管理三个Streamlit应用
"""

import atexit
import os
import subprocess
import sys
import threading
import time
from datetime import datetime
from queue import Queue

from flask import Flask, render_template, request, jsonify, Response
from flask_socketio import SocketIO, emit
import requests
import importlib
from pathlib import Path
<<<<<<< HEAD
from loguru import logger
from utils.port_utils import prompt_for_available_port
=======
from MindSpider.main import MindSpider
>>>>>>> dfa88e8b

# 导入ReportEngine
try:
    from ReportEngine.flask_interface import report_bp, initialize_report_engine
    REPORT_ENGINE_AVAILABLE = True
except ImportError as e:
    logger.error(f"ReportEngine导入失败: {e}")
    REPORT_ENGINE_AVAILABLE = False

app = Flask(__name__)
app.config['SECRET_KEY'] = 'Dedicated-to-creating-a-concise-and-versatile-public-opinion-analysis-platform'
socketio = SocketIO(app, cors_allowed_origins="*")

# 注册ReportEngine Blueprint
if REPORT_ENGINE_AVAILABLE:
    app.register_blueprint(report_bp, url_prefix='/api/report')
    logger.info("ReportEngine接口已注册")
else:
    logger.info("ReportEngine不可用，跳过接口注册")

# 设置UTF-8编码环境
os.environ['PYTHONIOENCODING'] = 'utf-8'
os.environ['PYTHONUTF8'] = '1'

# 创建日志目录
LOG_DIR = Path('logs')
LOG_DIR.mkdir(exist_ok=True)

CONFIG_MODULE_NAME = 'config'
CONFIG_FILE_PATH = Path(__file__).resolve().parent / 'config.py'
CONFIG_KEYS = [
    'HOST',
    'PORT',
    'DB_DIALECT',
    'DB_HOST',
    'DB_PORT',
    'DB_USER',
    'DB_PASSWORD',
    'DB_NAME',
    'DB_CHARSET',
    'INSIGHT_ENGINE_API_KEY',
    'INSIGHT_ENGINE_BASE_URL',
    'INSIGHT_ENGINE_MODEL_NAME',
    'MEDIA_ENGINE_API_KEY',
    'MEDIA_ENGINE_BASE_URL',
    'MEDIA_ENGINE_MODEL_NAME',
    'QUERY_ENGINE_API_KEY',
    'QUERY_ENGINE_BASE_URL',
    'QUERY_ENGINE_MODEL_NAME',
    'REPORT_ENGINE_API_KEY',
    'REPORT_ENGINE_BASE_URL',
    'REPORT_ENGINE_MODEL_NAME',
    'FORUM_HOST_API_KEY',
    'FORUM_HOST_BASE_URL',
    'FORUM_HOST_MODEL_NAME',
    'KEYWORD_OPTIMIZER_API_KEY',
    'KEYWORD_OPTIMIZER_BASE_URL',
    'KEYWORD_OPTIMIZER_MODEL_NAME',
    'TAVILY_API_KEY',
    'BOCHA_WEB_SEARCH_API_KEY'
]


def _load_config_module():
    """Load or reload the config module to ensure latest values are available."""
    importlib.invalidate_caches()
    module = sys.modules.get(CONFIG_MODULE_NAME)
    try:
        if module is None:
            module = importlib.import_module(CONFIG_MODULE_NAME)
        else:
            module = importlib.reload(module)
    except ModuleNotFoundError:
        return None
    return module


def read_config_values():
    """Return the current configuration values that are exposed to the frontend."""
    try:
        # 重新加载配置以获取最新的 Settings 实例
        from config import reload_settings, settings
        reload_settings()
        
        values = {}
        for key in CONFIG_KEYS:
            # 从 Pydantic Settings 实例读取值
            value = getattr(settings, key, None)
            # Convert to string for uniform handling on the frontend.
            if value is None:
                values[key] = ''
            else:
                values[key] = str(value)
        return values
    except Exception as exc:
        logger.exception(f"读取配置失败: {exc}")
        return {}


def _serialize_config_value(value):
    """Serialize Python values back to a config.py assignment-friendly string."""
    if isinstance(value, bool):
        return 'True' if value else 'False'
    if isinstance(value, (int, float)):
        return str(value)
    if value is None:
        return 'None'

    value_str = str(value)
    escaped = value_str.replace('\\', '\\\\').replace('"', '\\"')
    return f'"{escaped}"'


def write_config_values(updates):
    """Persist configuration updates to .env file (Pydantic Settings source)."""
    from pathlib import Path
    
    # 确定 .env 文件路径（与 config.py 中的逻辑一致）
    project_root = Path(__file__).resolve().parent
    cwd_env = Path.cwd() / ".env"
    env_file_path = cwd_env if cwd_env.exists() else (project_root / ".env")
    
    # 读取现有的 .env 文件内容
    env_lines = []
    env_key_indices = {}  # 记录每个键在文件中的索引位置
    if env_file_path.exists():
        env_lines = env_file_path.read_text(encoding='utf-8').splitlines()
        # 提取已存在的键及其索引
        for i, line in enumerate(env_lines):
            line_stripped = line.strip()
            if line_stripped and not line_stripped.startswith('#'):
                if '=' in line_stripped:
                    key = line_stripped.split('=')[0].strip()
                    env_key_indices[key] = i
    
    # 更新或添加配置项
    runtime_env_updates = {}

    for key, raw_value in updates.items():
        # 格式化值用于 .env 文件（不需要引号，除非是字符串且包含空格）
        if raw_value is None or raw_value == '':
            env_value = ''
            runtime_value = None
        elif isinstance(raw_value, (int, float)):
            env_value = str(raw_value)
            runtime_value = str(raw_value)
        elif isinstance(raw_value, bool):
            env_value = 'True' if raw_value else 'False'
            runtime_value = env_value
        else:
            value_str = str(raw_value)
            runtime_value = value_str
            # 如果包含空格或特殊字符，需要引号
            if ' ' in value_str or '\n' in value_str or '#' in value_str:
                escaped = value_str.replace('\\', '\\\\').replace('"', '\\"')
                env_value = f'"{escaped}"'
            else:
                env_value = value_str

        runtime_env_updates[key] = runtime_value
        
        # 更新或添加配置项
        if key in env_key_indices:
            # 更新现有行
            env_lines[env_key_indices[key]] = f'{key}={env_value}'
        else:
            # 添加新行到文件末尾
            env_lines.append(f'{key}={env_value}')
    
    # 写入 .env 文件
    env_file_path.parent.mkdir(parents=True, exist_ok=True)
    env_file_path.write_text('\n'.join(env_lines) + '\n', encoding='utf-8')

    # 同步当前进程的环境变量，确保刷新后能读取最新值
    for key, runtime_value in runtime_env_updates.items():
        if runtime_value is None:
            os.environ.pop(key, None)
        else:
            os.environ[key] = runtime_value
    
    # 重新加载配置模块（这会重新读取 .env 文件并创建新的 Settings 实例）
    _load_config_module()


system_state_lock = threading.Lock()
system_state = {
    'started': False,
    'starting': False
}


def _set_system_state(*, started=None, starting=None):
    """Safely update the cached system state flags."""
    with system_state_lock:
        if started is not None:
            system_state['started'] = started
        if starting is not None:
            system_state['starting'] = starting


def _get_system_state():
    """Return a shallow copy of the system state flags."""
    with system_state_lock:
        return system_state.copy()


def _prepare_system_start():
    """Mark the system as starting if it is not already running or starting."""
    with system_state_lock:
        if system_state['started']:
            return False, '系统已启动'
        if system_state['starting']:
            return False, '系统正在启动'
        system_state['starting'] = True
        return True, None


def initialize_system_components():
    """启动所有依赖组件（Streamlit 子应用、ForumEngine、ReportEngine）。"""
    logs = []
    errors = []
    
    spider = MindSpider()
    if spider.initialize_database():
        logger.info("数据库初始化成功")
    else:
        logger.error("数据库初始化失败")

    try:
        stop_forum_engine()
        logs.append("已停止 ForumEngine 监控器以避免文件冲突")
    except Exception as exc:  # pragma: no cover - 安全捕获
        message = f"停止 ForumEngine 时发生异常: {exc}"
        logs.append(message)
        logger.exception(message)

    processes['forum']['status'] = 'stopped'

    for app_name, script_path in STREAMLIT_SCRIPTS.items():
        logs.append(f"检查文件: {script_path}")
        if os.path.exists(script_path):
            success, message = start_streamlit_app(app_name, script_path, processes[app_name]['port'])
            logs.append(f"{app_name}: {message}")
            if success:
                startup_success, startup_message = wait_for_app_startup(app_name, 30)
                logs.append(f"{app_name} 启动检查: {startup_message}")
                if not startup_success:
                    errors.append(f"{app_name} 启动失败: {startup_message}")
            else:
                errors.append(f"{app_name} 启动失败: {message}")
        else:
            msg = f"文件不存在: {script_path}"
            logs.append(f"错误: {msg}")
            errors.append(f"{app_name}: {msg}")

    forum_started = False
    try:
        start_forum_engine()
        processes['forum']['status'] = 'running'
        logs.append("ForumEngine 启动完成")
        forum_started = True
    except Exception as exc:  # pragma: no cover - 保底捕获
        error_msg = f"ForumEngine 启动失败: {exc}"
        logs.append(error_msg)
        errors.append(error_msg)

    if REPORT_ENGINE_AVAILABLE:
        try:
            if initialize_report_engine():
                logs.append("ReportEngine 初始化成功")
            else:
                msg = "ReportEngine 初始化失败"
                logs.append(msg)
                errors.append(msg)
        except Exception as exc:  # pragma: no cover
            msg = f"ReportEngine 初始化异常: {exc}"
            logs.append(msg)
            errors.append(msg)

    if errors:
        cleanup_processes()
        processes['forum']['status'] = 'stopped'
        if forum_started:
            try:
                stop_forum_engine()
            except Exception:  # pragma: no cover
                logger.exception("停止ForumEngine失败")
        return False, logs, errors

    return True, logs, []

# 初始化ForumEngine的forum.log文件
def init_forum_log():
    """初始化forum.log文件"""
    try:
        forum_log_file = LOG_DIR / "forum.log"
        # 检查文件不存在则创建并且写一个开始，存在就清空写一个开始
        if not forum_log_file.exists():
            with open(forum_log_file, 'w', encoding='utf-8') as f:
                start_time = datetime.now().strftime('%Y-%m-%d %H:%M:%S')
                f.write(f"=== ForumEngine 系统初始化 - {start_time} ===\n")
            logger.info(f"ForumEngine: forum.log 已初始化")
        else:
            with open(forum_log_file, 'w', encoding='utf-8') as f:
                start_time = datetime.now().strftime('%Y-%m-%d %H:%M:%S')
                f.write(f"=== ForumEngine 系统初始化 - {start_time} ===\n")
            logger.info(f"ForumEngine: forum.log 已初始化")
    except Exception as e:
        logger.exception(f"ForumEngine: 初始化forum.log失败: {e}")

# 初始化forum.log
init_forum_log()

# 启动ForumEngine智能监控
def start_forum_engine():
    """启动ForumEngine论坛"""
    try:
        from ForumEngine.monitor import start_forum_monitoring
        logger.info("ForumEngine: 启动论坛...")
        success = start_forum_monitoring()
        if not success:
            logger.info("ForumEngine: 论坛启动失败")
    except Exception as e:
        logger.exception(f"ForumEngine: 启动论坛失败: {e}")

# 停止ForumEngine智能监控
def stop_forum_engine():
    """停止ForumEngine论坛"""
    try:
        from ForumEngine.monitor import stop_forum_monitoring
        logger.info("ForumEngine: 停止论坛...")
        stop_forum_monitoring()
        logger.info("ForumEngine: 论坛已停止")
    except Exception as e:
        logger.exception(f"ForumEngine: 停止论坛失败: {e}")

def parse_forum_log_line(line):
    """解析forum.log行内容，提取对话信息"""
    import re
    
    # 匹配格式: [时间] [来源] 内容
    pattern = r'\[(\d{2}:\d{2}:\d{2})\]\s*\[([A-Z]+)\]\s*(.*)'
    match = re.match(pattern, line)
    
    if match:
        timestamp, source, content = match.groups()
        
        # 过滤掉系统消息和空内容
        if source == 'SYSTEM' or not content.strip():
            return None
        
        # 只处理三个Engine的消息
        if source not in ['QUERY', 'INSIGHT', 'MEDIA']:
            return None
        
        # 根据来源确定消息类型和发送者
        message_type = 'agent'
        sender = f'{source} Engine'
        
        return {
            'type': message_type,
            'sender': sender,
            'content': content.strip(),
            'timestamp': timestamp,
            'source': source
        }
    
    return None

# Forum日志监听器
def monitor_forum_log():
    """监听forum.log文件变化并推送到前端"""
    import time
    from pathlib import Path
    
    forum_log_file = LOG_DIR / "forum.log"
    last_position = 0
    processed_lines = set()  # 用于跟踪已处理的行，避免重复
    
    # 如果文件存在，获取初始位置
    if forum_log_file.exists():
        with open(forum_log_file, 'r', encoding='utf-8', errors='ignore') as f:
            # 初始化时读取所有现有行，避免重复处理
            existing_lines = f.readlines()
            for line in existing_lines:
                line_hash = hash(line.strip())
                processed_lines.add(line_hash)
            last_position = f.tell()
    
    while True:
        try:
            if forum_log_file.exists():
                with open(forum_log_file, 'r', encoding='utf-8', errors='ignore') as f:
                    f.seek(last_position)
                    new_lines = f.readlines()
                    
                    if new_lines:
                        for line in new_lines:
                            line = line.rstrip('\n\r')
                            if line.strip():
                                line_hash = hash(line.strip())
                                
                                # 避免重复处理同一行
                                if line_hash in processed_lines:
                                    continue
                                
                                processed_lines.add(line_hash)
                                
                                # 解析日志行并发送forum消息
                                parsed_message = parse_forum_log_line(line)
                                if parsed_message:
                                    socketio.emit('forum_message', parsed_message)
                                
                                # 只有在控制台显示forum时才发送控制台消息
                                timestamp = datetime.now().strftime('%H:%M:%S')
                                formatted_line = f"[{timestamp}] {line}"
                                socketio.emit('console_output', {
                                    'app': 'forum',
                                    'line': formatted_line
                                })
                        
                        last_position = f.tell()
                        
                        # 清理processed_lines集合，避免内存泄漏（保留最近1000行的哈希）
                        if len(processed_lines) > 1000:
                            processed_lines.clear()
            
            time.sleep(1)  # 每秒检查一次
        except Exception as e:
            logger.error(f"Forum日志监听错误: {e}")
            time.sleep(5)

# 启动Forum日志监听线程
forum_monitor_thread = threading.Thread(target=monitor_forum_log, daemon=True)
forum_monitor_thread.start()

# 全局变量存储进程信息
processes = {
    'insight': {'process': None, 'port': 8501, 'status': 'stopped', 'output': [], 'log_file': None},
    'media': {'process': None, 'port': 8502, 'status': 'stopped', 'output': [], 'log_file': None},
    'query': {'process': None, 'port': 8503, 'status': 'stopped', 'output': [], 'log_file': None},
    'forum': {'process': None, 'port': None, 'status': 'stopped', 'output': [], 'log_file': None}  # 启动后标记为 running
}

STREAMLIT_SCRIPTS = {
    'insight': 'SingleEngineApp/insight_engine_streamlit_app.py',
    'media': 'SingleEngineApp/media_engine_streamlit_app.py',
    'query': 'SingleEngineApp/query_engine_streamlit_app.py'
}

# 输出队列
output_queues = {
    'insight': Queue(),
    'media': Queue(),
    'query': Queue(),
    'forum': Queue()
}

def write_log_to_file(app_name, line):
    """将日志写入文件"""
    try:
        log_file_path = LOG_DIR / f"{app_name}.log"
        with open(log_file_path, 'a', encoding='utf-8') as f:
            f.write(line + '\n')
            f.flush()
    except Exception as e:
        logger.error(f"Error writing log for {app_name}: {e}")

def read_log_from_file(app_name, tail_lines=None):
    """从文件读取日志"""
    try:
        log_file_path = LOG_DIR / f"{app_name}.log"
        if not log_file_path.exists():
            return []
        
        with open(log_file_path, 'r', encoding='utf-8') as f:
            lines = f.readlines()
            lines = [line.rstrip('\n\r') for line in lines if line.strip()]
            
            if tail_lines:
                return lines[-tail_lines:]
            return lines
    except Exception as e:
        logger.exception(f"Error reading log for {app_name}: {e}")
        return []

def read_process_output(process, app_name):
    """读取进程输出并写入文件"""
    import select
    import sys
    
    while True:
        try:
            if process.poll() is not None:
                # 进程结束，读取剩余输出
                remaining_output = process.stdout.read()
                if remaining_output:
                    lines = remaining_output.decode('utf-8', errors='replace').split('\n')
                    for line in lines:
                        line = line.strip()
                        if line:
                            timestamp = datetime.now().strftime('%H:%M:%S')
                            formatted_line = f"[{timestamp}] {line}"
                            write_log_to_file(app_name, formatted_line)
                            socketio.emit('console_output', {
                                'app': app_name,
                                'line': formatted_line
                            })
                break
            
            # 使用非阻塞读取
            if sys.platform == 'win32':
                # Windows下使用不同的方法
                output = process.stdout.readline()
                if output:
                    line = output.decode('utf-8', errors='replace').strip()
                    if line:
                        timestamp = datetime.now().strftime('%H:%M:%S')
                        formatted_line = f"[{timestamp}] {line}"
                        
                        # 写入日志文件
                        write_log_to_file(app_name, formatted_line)
                        
                        # 发送到前端
                        socketio.emit('console_output', {
                            'app': app_name,
                            'line': formatted_line
                        })
                else:
                    # 没有输出时短暂休眠
                    time.sleep(0.1)
            else:
                # Unix系统使用select
                ready, _, _ = select.select([process.stdout], [], [], 0.1)
                if ready:
                    output = process.stdout.readline()
                    if output:
                        line = output.decode('utf-8', errors='replace').strip()
                        if line:
                            timestamp = datetime.now().strftime('%H:%M:%S')
                            formatted_line = f"[{timestamp}] {line}"
                            
                            # 写入日志文件
                            write_log_to_file(app_name, formatted_line)
                            
                            # 发送到前端
                            socketio.emit('console_output', {
                                'app': app_name,
                                'line': formatted_line
                            })
                            
        except Exception as e:
            logger.exception(f"Error reading output for {app_name}: {e}")
            write_log_to_file(app_name, f"[{datetime.now().strftime('%H:%M:%S')}] {error_msg}")
            break

def start_streamlit_app(app_name, script_path, port):
    """启动Streamlit应用"""
    try:
        if processes[app_name]['process'] is not None:
            return False, "应用已经在运行"
        
        # 检查文件是否存在
        if not os.path.exists(script_path):
            return False, f"文件不存在: {script_path}"
        
        # 清空之前的日志文件
        log_file_path = LOG_DIR / f"{app_name}.log"
        if log_file_path.exists():
            log_file_path.unlink()
        
        # 创建启动日志
        start_msg = f"[{datetime.now().strftime('%H:%M:%S')}] 启动 {app_name} 应用..."
        write_log_to_file(app_name, start_msg)
        
        cmd = [
            sys.executable, '-m', 'streamlit', 'run',
            script_path,
            '--server.port', str(port),
            '--server.headless', 'true',
            '--browser.gatherUsageStats', 'false',
            # '--logger.level', 'debug',  # 增加日志详细程度
            '--logger.level', 'info',
            '--server.enableCORS', 'false'
        ]
        
        # 设置环境变量确保UTF-8编码和减少缓冲
        env = os.environ.copy()
        env.update({
            'PYTHONIOENCODING': 'utf-8',
            'PYTHONUTF8': '1',
            'LANG': 'en_US.UTF-8',
            'LC_ALL': 'en_US.UTF-8',
            'PYTHONUNBUFFERED': '1',  # 禁用Python缓冲
            'STREAMLIT_BROWSER_GATHER_USAGE_STATS': 'false'
        })
        
        # 使用当前工作目录而不是脚本目录
        process = subprocess.Popen(
            cmd,
            stdout=subprocess.PIPE,
            stderr=subprocess.STDOUT,
            bufsize=0,  # 无缓冲
            universal_newlines=False,
            cwd=os.getcwd(),
            env=env,
            encoding=None,  # 让我们手动处理编码
            creationflags=subprocess.CREATE_NO_WINDOW if sys.platform == 'win32' else 0
        )
        
        processes[app_name]['process'] = process
        processes[app_name]['status'] = 'starting'
        processes[app_name]['output'] = []
        
        # 启动输出读取线程
        output_thread = threading.Thread(
            target=read_process_output,
            args=(process, app_name),
            daemon=True
        )
        output_thread.start()
        
        return True, f"{app_name} 应用启动中..."
        
    except Exception as e:
        error_msg = f"启动失败: {str(e)}"
        write_log_to_file(app_name, f"[{datetime.now().strftime('%H:%M:%S')}] {error_msg}")
        return False, error_msg

def stop_streamlit_app(app_name):
    """停止Streamlit应用"""
    try:
        if processes[app_name]['process'] is None:
            return False, "应用未运行"
        
        process = processes[app_name]['process']
        process.terminate()
        
        # 等待进程结束
        try:
            process.wait(timeout=5)
        except subprocess.TimeoutExpired:
            process.kill()
            process.wait()
        
        processes[app_name]['process'] = None
        processes[app_name]['status'] = 'stopped'
        
        return True, f"{app_name} 应用已停止"
        
    except Exception as e:
        return False, f"停止失败: {str(e)}"

def check_app_status():
    """检查应用状态"""
    for app_name, info in processes.items():
        if info['process'] is not None:
            if info['process'].poll() is None:
                # 进程仍在运行，检查端口是否可访问
                try:
                    response = requests.get(f"http://localhost:{info['port']}", timeout=2)
                    if response.status_code == 200:
                        info['status'] = 'running'
                    else:
                        info['status'] = 'starting'
                except requests.exceptions.RequestException:
                    info['status'] = 'starting'
                except Exception:
                    info['status'] = 'starting'
            else:
                # 进程已结束
                info['process'] = None
                info['status'] = 'stopped'

def wait_for_app_startup(app_name, max_wait_time=30):
    """等待应用启动完成"""
    import time
    start_time = time.time()
    while time.time() - start_time < max_wait_time:
        info = processes[app_name]
        if info['process'] is None:
            return False, "进程已停止"
        
        if info['process'].poll() is not None:
            return False, "进程启动失败"
        
        try:
            response = requests.get(f"http://localhost:{info['port']}", timeout=2)
            if response.status_code == 200:
                info['status'] = 'running'
                return True, "启动成功"
        except:
            pass
        
        time.sleep(1)
    
    return False, "启动超时"

def cleanup_processes():
    """清理所有进程"""
    for app_name in STREAMLIT_SCRIPTS:
        stop_streamlit_app(app_name)

    processes['forum']['status'] = 'stopped'
    try:
        stop_forum_engine()
    except Exception:  # pragma: no cover
        logger.exception("停止ForumEngine失败")
    _set_system_state(started=False, starting=False)

# 注册清理函数
atexit.register(cleanup_processes)

@app.route('/')
def index():
    """主页"""
    return render_template('index.html')

@app.route('/api/status')
def get_status():
    """获取所有应用状态"""
    check_app_status()
    return jsonify({
        app_name: {
            'status': info['status'],
            'port': info['port'],
            'output_lines': len(info['output'])
        }
        for app_name, info in processes.items()
    })

@app.route('/api/start/<app_name>')
def start_app(app_name):
    """启动指定应用"""
    if app_name not in processes:
        return jsonify({'success': False, 'message': '未知应用'})

    if app_name == 'forum':
        try:
            start_forum_engine()
            processes['forum']['status'] = 'running'
            return jsonify({'success': True, 'message': 'ForumEngine已启动'})
        except Exception as exc:  # pragma: no cover
            logger.exception("手动启动ForumEngine失败")
            return jsonify({'success': False, 'message': f'ForumEngine启动失败: {exc}'})

    script_path = STREAMLIT_SCRIPTS.get(app_name)
    if not script_path:
        return jsonify({'success': False, 'message': '该应用不支持启动操作'})

    success, message = start_streamlit_app(
        app_name,
        script_path,
        processes[app_name]['port']
    )

    if success:
        # 等待应用启动
        startup_success, startup_message = wait_for_app_startup(app_name, 15)
        if not startup_success:
            message += f" 但启动检查失败: {startup_message}"
    
    return jsonify({'success': success, 'message': message})

@app.route('/api/stop/<app_name>')
def stop_app(app_name):
    """停止指定应用"""
    if app_name not in processes:
        return jsonify({'success': False, 'message': '未知应用'})

    if app_name == 'forum':
        try:
            stop_forum_engine()
            processes['forum']['status'] = 'stopped'
            return jsonify({'success': True, 'message': 'ForumEngine已停止'})
        except Exception as exc:  # pragma: no cover
            logger.exception("手动停止ForumEngine失败")
            return jsonify({'success': False, 'message': f'ForumEngine停止失败: {exc}'})

    success, message = stop_streamlit_app(app_name)
    return jsonify({'success': success, 'message': message})

@app.route('/api/output/<app_name>')
def get_output(app_name):
    """获取应用输出"""
    if app_name not in processes:
        return jsonify({'success': False, 'message': '未知应用'})
    
    # 特殊处理Forum Engine
    if app_name == 'forum':
        try:
            forum_log_content = read_log_from_file('forum')
            return jsonify({
                'success': True,
                'output': forum_log_content,
                'total_lines': len(forum_log_content)
            })
        except Exception as e:
            return jsonify({'success': False, 'message': f'读取forum日志失败: {str(e)}'})
    
    # 从文件读取完整日志
    output_lines = read_log_from_file(app_name)
    
    return jsonify({
        'success': True,
        'output': output_lines
    })

@app.route('/api/test_log/<app_name>')
def test_log(app_name):
    """测试日志写入功能"""
    if app_name not in processes:
        return jsonify({'success': False, 'message': '未知应用'})
    
    # 写入测试消息
    test_msg = f"[{datetime.now().strftime('%H:%M:%S')}] 测试日志消息 - {datetime.now()}"
    write_log_to_file(app_name, test_msg)
    
    # 通过Socket.IO发送
    socketio.emit('console_output', {
        'app': app_name,
        'line': test_msg
    })
    
    return jsonify({
        'success': True,
        'message': f'测试消息已写入 {app_name} 日志'
    })

@app.route('/api/forum/start')
def start_forum_monitoring_api():
    """手动启动ForumEngine论坛"""
    try:
        from ForumEngine.monitor import start_forum_monitoring
        success = start_forum_monitoring()
        if success:
            return jsonify({'success': True, 'message': 'ForumEngine论坛已启动'})
        else:
            return jsonify({'success': False, 'message': 'ForumEngine论坛启动失败'})
    except Exception as e:
        return jsonify({'success': False, 'message': f'启动论坛失败: {str(e)}'})

@app.route('/api/forum/stop')
def stop_forum_monitoring_api():
    """手动停止ForumEngine论坛"""
    try:
        from ForumEngine.monitor import stop_forum_monitoring
        stop_forum_monitoring()
        return jsonify({'success': True, 'message': 'ForumEngine论坛已停止'})
    except Exception as e:
        return jsonify({'success': False, 'message': f'停止论坛失败: {str(e)}'})

@app.route('/api/forum/log')
def get_forum_log():
    """获取ForumEngine的forum.log内容"""
    try:
        forum_log_file = LOG_DIR / "forum.log"
        if not forum_log_file.exists():
            return jsonify({
                'success': True,
                'log_lines': [],
                'parsed_messages': [],
                'total_lines': 0
            })
        
        with open(forum_log_file, 'r', encoding='utf-8', errors='ignore') as f:
            lines = f.readlines()
            lines = [line.rstrip('\n\r') for line in lines if line.strip()]
        
        # 解析每一行日志并提取对话信息
        parsed_messages = []
        for line in lines:
            parsed_message = parse_forum_log_line(line)
            if parsed_message:
                parsed_messages.append(parsed_message)
        
        return jsonify({
            'success': True,
            'log_lines': lines,
            'parsed_messages': parsed_messages,
            'total_lines': len(lines)
        })
    except Exception as e:
        return jsonify({'success': False, 'message': f'读取forum.log失败: {str(e)}'})

@app.route('/api/search', methods=['POST'])
def search():
    """统一搜索接口"""
    data = request.get_json()
    query = data.get('query', '').strip()
    
    if not query:
        return jsonify({'success': False, 'message': '搜索查询不能为空'})
    
    # ForumEngine论坛已经在后台运行，会自动检测搜索活动
    # logger.info("ForumEngine: 搜索请求已收到，论坛将自动检测日志变化")
    
    # 检查哪些应用正在运行
    check_app_status()
    running_apps = [name for name, info in processes.items() if info['status'] == 'running']
    
    if not running_apps:
        return jsonify({'success': False, 'message': '没有运行中的应用'})
    
    # 向运行中的应用发送搜索请求
    results = {}
    api_ports = {'insight': 8601, 'media': 8602, 'query': 8603}
    
    for app_name in running_apps:
        try:
            api_port = api_ports[app_name]
            # 调用Streamlit应用的API端点
            response = requests.post(
                f"http://localhost:{api_port}/api/search",
                json={'query': query},
                timeout=10
            )
            if response.status_code == 200:
                results[app_name] = response.json()
            else:
                results[app_name] = {'success': False, 'message': 'API调用失败'}
        except Exception as e:
            results[app_name] = {'success': False, 'message': str(e)}
    
    # 搜索完成后可以选择停止监控，或者让它继续运行以捕获后续的处理日志
    # 这里我们让监控继续运行，用户可以通过其他接口手动停止
    
    return jsonify({
        'success': True,
        'query': query,
        'results': results
    })


@app.route('/api/config', methods=['GET'])
def get_config():
    """Expose selected configuration values to the frontend."""
    try:
        config_values = read_config_values()
        return jsonify({'success': True, 'config': config_values})
    except Exception as exc:
        logger.exception("读取配置失败")
        return jsonify({'success': False, 'message': f'读取配置失败: {exc}'}), 500


@app.route('/api/config', methods=['POST'])
def update_config():
    """Update configuration values and persist them to config.py."""
    payload = request.get_json(silent=True) or {}
    if not isinstance(payload, dict) or not payload:
        return jsonify({'success': False, 'message': '请求体不能为空'}), 400

    updates = {}
    for key, value in payload.items():
        if key in CONFIG_KEYS:
            updates[key] = value if value is not None else ''

    if not updates:
        return jsonify({'success': False, 'message': '没有可更新的配置项'}), 400

    try:
        write_config_values(updates)
        updated_config = read_config_values()
        return jsonify({'success': True, 'config': updated_config})
    except Exception as exc:
        logger.exception("更新配置失败")
        return jsonify({'success': False, 'message': f'更新配置失败: {exc}'}), 500


@app.route('/api/system/status')
def get_system_status():
    """返回系统启动状态。"""
    state = _get_system_state()
    return jsonify({
        'success': True,
        'started': state['started'],
        'starting': state['starting']
    })


@app.route('/api/system/start', methods=['POST'])
def start_system():
    """在接收到请求后启动完整系统。"""
    allowed, message = _prepare_system_start()
    if not allowed:
        return jsonify({'success': False, 'message': message}), 400

    try:
        success, logs, errors = initialize_system_components()
        if success:
            _set_system_state(started=True)
            return jsonify({'success': True, 'message': '系统启动成功', 'logs': logs})

        _set_system_state(started=False)
        return jsonify({
            'success': False,
            'message': '系统启动失败',
            'logs': logs,
            'errors': errors
        }), 500
    except Exception as exc:  # pragma: no cover - 保底捕获
        logger.exception("系统启动过程中出现异常")
        _set_system_state(started=False)
        return jsonify({'success': False, 'message': f'系统启动异常: {exc}'}), 500
    finally:
        _set_system_state(starting=False)

@socketio.on('connect')
def handle_connect():
    """客户端连接"""
    emit('status', 'Connected to Flask server')

@socketio.on('request_status')
def handle_status_request():
    """请求状态更新"""
    check_app_status()
    emit('status_update', {
        app_name: {
            'status': info['status'],
            'port': info['port']
        }
        for app_name, info in processes.items()
    })


if __name__ == '__main__':
    # 从配置文件读取 HOST 和 PORT
    from config import settings
    HOST = settings.HOST
    PORT = settings.PORT

    PORT = prompt_for_available_port(HOST, PORT)
    
    logger.info("等待配置确认，系统将在前端指令后启动组件...")
    logger.info(f"Flask服务器已启动，访问地址: http://{HOST}:{PORT}")
    
    try:
        socketio.run(app, host=HOST, port=PORT, debug=False)
    except KeyboardInterrupt:
        logger.info("\n正在关闭应用...")
        cleanup_processes()
        
    <|MERGE_RESOLUTION|>--- conflicted
+++ resolved
@@ -16,12 +16,9 @@
 import requests
 import importlib
 from pathlib import Path
-<<<<<<< HEAD
 from loguru import logger
 from utils.port_utils import prompt_for_available_port
-=======
 from MindSpider.main import MindSpider
->>>>>>> dfa88e8b
 
 # 导入ReportEngine
 try:
