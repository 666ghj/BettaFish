# 声明：本代码仅供学习和研究目的使用。使用者应遵守以下原则：
# 1. 不得用于任何商业用途。
# 2. 使用时应遵守目标平台的使用条款和robots.txt规则。
# 3. 不得进行大规模爬取或对平台造成运营干扰。
# 4. 应合理控制请求频率，避免给目标平台带来不必要的负担。
# 5. 不得用于任何非法或不当的用途。
#
# 详细许可条款请参阅项目根目录下的LICENSE文件。
# 使用本代码即表示您同意遵守上述原则和LICENSE中的所有条款。

import asyncio
import os
import random
from asyncio import Task
from typing import Dict, List, Optional

from playwright.async_api import (
    BrowserContext,
    BrowserType,
    Page,
    Playwright,
    async_playwright,
)
from tenacity import RetryError

import config
from base.base_crawler import AbstractCrawler
from config import CRAWLER_MAX_COMMENTS_COUNT_SINGLENOTES
from model.m_xiaohongshu import NoteUrlInfo, CreatorUrlInfo
from proxy.proxy_ip_pool import IpInfoModel, create_ip_pool
from store import xhs as xhs_store
from tools import utils
from tools.cdp_browser import CDPBrowserManager
from var import crawler_type_var, source_keyword_var

from .client import XiaoHongShuClient
from .exception import DataFetchError
from .field import SearchSortType
from .help import parse_note_info_from_note_url, parse_creator_info_from_url, get_search_id
from .login import XiaoHongShuLogin


class XiaoHongShuCrawler(AbstractCrawler):
    context_page: Page
    xhs_client: XiaoHongShuClient
    browser_context: BrowserContext
    cdp_manager: Optional[CDPBrowserManager]

    def __init__(self) -> None:
        self.index_url = "https://www.xiaohongshu.com"
        # self.user_agent = utils.get_user_agent()
<<<<<<< HEAD
        self.user_agent = "Mozilla/5.0 (Macintosh; Intel Mac OS X 10_15_7) AppleWebKit/537.36 (KHTML, like Gecko) Chrome/126.0.0.0 Safari/537.36 Edg/124.0.0.0"
=======
        self.user_agent = "Mozilla/5.0 (Macintosh; Intel Mac OS X 10_15_7) AppleWebKit/537.36 (KHTML, like Gecko) Chrome/126.0.0.0 Safari/537.36 Edg/142.0.0.0"
>>>>>>> e9a39102
        self.cdp_manager = None

    async def start(self) -> None:
        playwright_proxy_format, httpx_proxy_format = None, None
        if config.ENABLE_IP_PROXY:
            ip_proxy_pool = await create_ip_pool(config.IP_PROXY_POOL_COUNT, enable_validate_ip=True)
            ip_proxy_info: IpInfoModel = await ip_proxy_pool.get_proxy()
            playwright_proxy_format, httpx_proxy_format = utils.format_proxy_info(ip_proxy_info)

        async with async_playwright() as playwright:
            # 根据配置选择启动模式
            if config.ENABLE_CDP_MODE:
                utils.logger.info("[XiaoHongShuCrawler] 使用CDP模式启动浏览器")
                self.browser_context = await self.launch_browser_with_cdp(
                    playwright,
                    playwright_proxy_format,
                    self.user_agent,
                    headless=config.CDP_HEADLESS,
                )
            else:
                utils.logger.info("[XiaoHongShuCrawler] 使用标准模式启动浏览器")
                # Launch a browser context.
                chromium = playwright.chromium
                self.browser_context = await self.launch_browser(
                    chromium,
                    playwright_proxy_format,
                    self.user_agent,
                    headless=config.HEADLESS,
                )
                # stealth.min.js is a js script to prevent the website from detecting the crawler.
                await self.browser_context.add_init_script(path="libs/stealth.min.js")

            self.context_page = await self.browser_context.new_page()
            await self.context_page.goto(self.index_url)

            # Create a client to interact with the xiaohongshu website.
            self.xhs_client = await self.create_xhs_client(httpx_proxy_format)
            if not await self.xhs_client.pong():
                login_obj = XiaoHongShuLogin(
                    login_type=config.LOGIN_TYPE,
                    login_phone="",  # input your phone number
                    browser_context=self.browser_context,
                    context_page=self.context_page,
                    cookie_str=config.COOKIES,
                )
                await login_obj.begin()
                await self.xhs_client.update_cookies(browser_context=self.browser_context)

            crawler_type_var.set(config.CRAWLER_TYPE)
            if config.CRAWLER_TYPE == "search":
                # Search for notes and retrieve their comment information.
                await self.search()
            elif config.CRAWLER_TYPE == "detail":
                # Get the information and comments of the specified post
                await self.get_specified_notes()
            elif config.CRAWLER_TYPE == "creator":
                # Get creator's information and their notes and comments
                await self.get_creators_and_notes()
            else:
                pass

            utils.logger.info("[XiaoHongShuCrawler.start] Xhs Crawler finished ...")

    async def search(self) -> None:
        """Search for notes and retrieve their comment information."""
        utils.logger.info("[XiaoHongShuCrawler.search] Begin search xiaohongshu keywords")
        xhs_limit_count = 20  # xhs limit page fixed value
        if config.CRAWLER_MAX_NOTES_COUNT < xhs_limit_count:
            config.CRAWLER_MAX_NOTES_COUNT = xhs_limit_count
        start_page = config.START_PAGE
        for keyword in config.KEYWORDS.split(","):
            source_keyword_var.set(keyword)
            utils.logger.info(f"[XiaoHongShuCrawler.search] Current search keyword: {keyword}")
            page = 1
            search_id = get_search_id()
            while (page - start_page + 1) * xhs_limit_count <= config.CRAWLER_MAX_NOTES_COUNT:
                if page < start_page:
                    utils.logger.info(f"[XiaoHongShuCrawler.search] Skip page {page}")
                    page += 1
                    continue

                try:
                    utils.logger.info(f"[XiaoHongShuCrawler.search] search xhs keyword: {keyword}, page: {page}")
                    note_ids: List[str] = []
                    xsec_tokens: List[str] = []
                    notes_res = await self.xhs_client.get_note_by_keyword(
                        keyword=keyword,
                        search_id=search_id,
                        page=page,
                        sort=(SearchSortType(config.SORT_TYPE) if config.SORT_TYPE != "" else SearchSortType.GENERAL),
                    )
                    utils.logger.info(f"[XiaoHongShuCrawler.search] Search notes res:{notes_res}")
                    if not notes_res or not notes_res.get("has_more", False):
                        utils.logger.info("No more content!")
                        break
                    semaphore = asyncio.Semaphore(config.MAX_CONCURRENCY_NUM)
                    task_list = [
                        self.get_note_detail_async_task(
                            note_id=post_item.get("id"),
                            xsec_source=post_item.get("xsec_source"),
                            xsec_token=post_item.get("xsec_token"),
                            semaphore=semaphore,
                        ) for post_item in notes_res.get("items", {}) if post_item.get("model_type") not in ("rec_query", "hot_query")
                    ]
                    note_details = await asyncio.gather(*task_list)
                    for note_detail in note_details:
                        if note_detail:
                            await xhs_store.update_xhs_note(note_detail)
                            await self.get_notice_media(note_detail)
                            note_ids.append(note_detail.get("note_id"))
                            xsec_tokens.append(note_detail.get("xsec_token"))
                    page += 1
                    utils.logger.info(f"[XiaoHongShuCrawler.search] Note details: {note_details}")
                    await self.batch_get_note_comments(note_ids, xsec_tokens)
                    
                    # Sleep after each page navigation
                    await asyncio.sleep(config.CRAWLER_MAX_SLEEP_SEC)
                    utils.logger.info(f"[XiaoHongShuCrawler.search] Sleeping for {config.CRAWLER_MAX_SLEEP_SEC} seconds after page {page-1}")
                except DataFetchError:
                    utils.logger.error("[XiaoHongShuCrawler.search] Get note detail error")
                    break

    async def get_creators_and_notes(self) -> None:
        """Get creator's notes and retrieve their comment information."""
        utils.logger.info("[XiaoHongShuCrawler.get_creators_and_notes] Begin get xiaohongshu creators")
        for creator_url in config.XHS_CREATOR_ID_LIST:
            try:
                # Parse creator URL to get user_id and security tokens
                creator_info: CreatorUrlInfo = parse_creator_info_from_url(creator_url)
                utils.logger.info(f"[XiaoHongShuCrawler.get_creators_and_notes] Parse creator URL info: {creator_info}")
                user_id = creator_info.user_id

                # get creator detail info from web html content
                createor_info: Dict = await self.xhs_client.get_creator_info(
                    user_id=user_id,
                    xsec_token=creator_info.xsec_token,
                    xsec_source=creator_info.xsec_source
                )
                if createor_info:
                    await xhs_store.save_creator(user_id, creator=createor_info)
            except ValueError as e:
                utils.logger.error(f"[XiaoHongShuCrawler.get_creators_and_notes] Failed to parse creator URL: {e}")
                continue

            # Use fixed crawling interval
            crawl_interval = config.CRAWLER_MAX_SLEEP_SEC
            # Get all note information of the creator
            all_notes_list = await self.xhs_client.get_all_notes_by_creator(
                user_id=user_id,
                crawl_interval=crawl_interval,
                callback=self.fetch_creator_notes_detail,
            )

            note_ids = []
            xsec_tokens = []
            for note_item in all_notes_list:
                note_ids.append(note_item.get("note_id"))
                xsec_tokens.append(note_item.get("xsec_token"))
            await self.batch_get_note_comments(note_ids, xsec_tokens)

    async def fetch_creator_notes_detail(self, note_list: List[Dict]):
        """
        Concurrently obtain the specified post list and save the data
        """
        semaphore = asyncio.Semaphore(config.MAX_CONCURRENCY_NUM)
        task_list = [
            self.get_note_detail_async_task(
                note_id=post_item.get("note_id"),
                xsec_source=post_item.get("xsec_source"),
                xsec_token=post_item.get("xsec_token"),
                semaphore=semaphore,
            ) for post_item in note_list
        ]

        note_details = await asyncio.gather(*task_list)
        for note_detail in note_details:
            if note_detail:
                await xhs_store.update_xhs_note(note_detail)
                await self.get_notice_media(note_detail)

    async def get_specified_notes(self):
        """
        Get the information and comments of the specified post
        must be specified note_id, xsec_source, xsec_token⚠️⚠️⚠️
        Returns:

        """
        get_note_detail_task_list = []
        for full_note_url in config.XHS_SPECIFIED_NOTE_URL_LIST:
            note_url_info: NoteUrlInfo = parse_note_info_from_note_url(full_note_url)
            utils.logger.info(f"[XiaoHongShuCrawler.get_specified_notes] Parse note url info: {note_url_info}")
            crawler_task = self.get_note_detail_async_task(
                note_id=note_url_info.note_id,
                xsec_source=note_url_info.xsec_source,
                xsec_token=note_url_info.xsec_token,
                semaphore=asyncio.Semaphore(config.MAX_CONCURRENCY_NUM),
            )
            get_note_detail_task_list.append(crawler_task)

        need_get_comment_note_ids = []
        xsec_tokens = []
        note_details = await asyncio.gather(*get_note_detail_task_list)
        for note_detail in note_details:
            if note_detail:
                need_get_comment_note_ids.append(note_detail.get("note_id", ""))
                xsec_tokens.append(note_detail.get("xsec_token", ""))
                await xhs_store.update_xhs_note(note_detail)
                await self.get_notice_media(note_detail)
        await self.batch_get_note_comments(need_get_comment_note_ids, xsec_tokens)

    async def get_note_detail_async_task(
        self,
        note_id: str,
        xsec_source: str,
        xsec_token: str,
        semaphore: asyncio.Semaphore,
    ) -> Optional[Dict]:
        """Get note detail

        Args:
            note_id:
            xsec_source:
            xsec_token:
            semaphore:

        Returns:
            Dict: note detail
        """
        note_detail = None
        async with semaphore:
            try:
                utils.logger.info(f"[get_note_detail_async_task] Begin get note detail, note_id: {note_id}")
                note_detail = await self.xhs_client.get_note_by_id_from_html(note_id, xsec_source, xsec_token, enable_cookie=True)
                if not note_detail:
                    raise Exception(f"[get_note_detail_async_task] Failed to get note detail, Id: {note_id}")

                note_detail.update({"xsec_token": xsec_token, "xsec_source": xsec_source})
                
                # Sleep after fetching note detail
                await asyncio.sleep(config.CRAWLER_MAX_SLEEP_SEC)
                utils.logger.info(f"[get_note_detail_async_task] Sleeping for {config.CRAWLER_MAX_SLEEP_SEC} seconds after fetching note {note_id}")
                
                return note_detail

            except DataFetchError as ex:
                utils.logger.error(f"[XiaoHongShuCrawler.get_note_detail_async_task] Get note detail error: {ex}")
                return None
            except KeyError as ex:
                utils.logger.error(f"[XiaoHongShuCrawler.get_note_detail_async_task] have not fund note detail note_id:{note_id}, err: {ex}")
                return None

    async def batch_get_note_comments(self, note_list: List[str], xsec_tokens: List[str]):
        """Batch get note comments"""
        if not config.ENABLE_GET_COMMENTS:
            utils.logger.info(f"[XiaoHongShuCrawler.batch_get_note_comments] Crawling comment mode is not enabled")
            return

        utils.logger.info(f"[XiaoHongShuCrawler.batch_get_note_comments] Begin batch get note comments, note list: {note_list}")
        semaphore = asyncio.Semaphore(config.MAX_CONCURRENCY_NUM)
        task_list: List[Task] = []
        for index, note_id in enumerate(note_list):
            task = asyncio.create_task(
                self.get_comments(note_id=note_id, xsec_token=xsec_tokens[index], semaphore=semaphore),
                name=note_id,
            )
            task_list.append(task)
        await asyncio.gather(*task_list)

    async def get_comments(self, note_id: str, xsec_token: str, semaphore: asyncio.Semaphore):
        """Get note comments with keyword filtering and quantity limitation"""
        async with semaphore:
            utils.logger.info(f"[XiaoHongShuCrawler.get_comments] Begin get note id comments {note_id}")
            # Use fixed crawling interval
            crawl_interval = config.CRAWLER_MAX_SLEEP_SEC
            await self.xhs_client.get_note_all_comments(
                note_id=note_id,
                xsec_token=xsec_token,
                crawl_interval=crawl_interval,
                callback=xhs_store.batch_update_xhs_note_comments,
                max_count=CRAWLER_MAX_COMMENTS_COUNT_SINGLENOTES,
            )
            
            # Sleep after fetching comments
            await asyncio.sleep(crawl_interval)
            utils.logger.info(f"[XiaoHongShuCrawler.get_comments] Sleeping for {crawl_interval} seconds after fetching comments for note {note_id}")

    async def create_xhs_client(self, httpx_proxy: Optional[str]) -> XiaoHongShuClient:
        """Create xhs client"""
        utils.logger.info("[XiaoHongShuCrawler.create_xhs_client] Begin create xiaohongshu API client ...")
        cookie_str, cookie_dict = utils.convert_cookies(await self.browser_context.cookies())
        xhs_client_obj = XiaoHongShuClient(
            proxy=httpx_proxy,
            headers={
                "accept": "application/json, text/plain, */*",
                "accept-language": "zh-CN,zh;q=0.9",
                "cache-control": "no-cache",
                "content-type": "application/json;charset=UTF-8",
                "origin": "https://www.xiaohongshu.com",
                "pragma": "no-cache",
                "priority": "u=1, i",
                "referer": "https://www.xiaohongshu.com/",
                "sec-ch-ua": '"Chromium";v="136", "Google Chrome";v="136", "Not.A/Brand";v="99"',
                "sec-ch-ua-mobile": "?0",
                "sec-ch-ua-platform": '"Windows"',
                "sec-fetch-dest": "empty",
                "sec-fetch-mode": "cors",
                "sec-fetch-site": "same-site",
<<<<<<< HEAD
                "user-agent": "Mozilla/5.0 (Macintosh; Intel Mac OS X 10_15_7) AppleWebKit/537.36 (KHTML, like Gecko) Chrome/137.0.0.0 Safari/537.36 Edg/124.0.0.0",
=======
                "user-agent": "Mozilla/5.0 (Macintosh; Intel Mac OS X 10_15_7) AppleWebKit/537.36 (KHTML, like Gecko) Chrome/137.0.0.0 Safari/537.36 Edg/142.0.0.0",
>>>>>>> e9a39102
                "Cookie": cookie_str,
            },
            playwright_page=self.context_page,
            cookie_dict=cookie_dict,
        )
        return xhs_client_obj

    async def launch_browser(
        self,
        chromium: BrowserType,
        playwright_proxy: Optional[Dict],
        user_agent: Optional[str],
        headless: bool = True,
    ) -> BrowserContext:
        """Launch browser and create browser context"""
        utils.logger.info("[XiaoHongShuCrawler.launch_browser] Begin create browser context ...")
        if config.SAVE_LOGIN_STATE:
            # feat issue #14
            # we will save login state to avoid login every time
            user_data_dir = os.path.join(os.getcwd(), "browser_data", config.USER_DATA_DIR % config.PLATFORM)  # type: ignore
            browser_context = await chromium.launch_persistent_context(
                user_data_dir=user_data_dir,
                accept_downloads=True,
                headless=headless,
                proxy=playwright_proxy,  # type: ignore
                viewport={
                    "width": 1920,
                    "height": 1080
                },
                user_agent=user_agent,
            )
            return browser_context
        else:
            browser = await chromium.launch(headless=headless, proxy=playwright_proxy)  # type: ignore
            browser_context = await browser.new_context(viewport={"width": 1920, "height": 1080}, user_agent=user_agent)
            return browser_context

    async def launch_browser_with_cdp(
        self,
        playwright: Playwright,
        playwright_proxy: Optional[Dict],
        user_agent: Optional[str],
        headless: bool = True,
<<<<<<< HEAD
        channel: Optional[str] = "msedge",
=======
        channel: Optional[str] = "msedge"
>>>>>>> e9a39102
    ) -> BrowserContext:
        """
        使用CDP模式启动浏览器
        """
        try:
            self.cdp_manager = CDPBrowserManager()
            browser_context = await self.cdp_manager.launch_and_connect(
                playwright=playwright,
                playwright_proxy=playwright_proxy,
                user_agent=user_agent,
                headless=headless,
                channel=channel,
            )

            # 显示浏览器信息
            browser_info = await self.cdp_manager.get_browser_info()
            utils.logger.info(f"[XiaoHongShuCrawler] CDP浏览器信息: {browser_info}")

            return browser_context

        except Exception as e:
            utils.logger.error(f"[XiaoHongShuCrawler] CDP模式启动失败，回退到标准模式: {e}")
            # 回退到标准模式
            chromium = playwright.chromium
<<<<<<< HEAD
            return await self.launch_browser(
                chromium, playwright_proxy, user_agent, headless, channel=channel
            )
=======
            return await self.launch_browser(chromium, playwright_proxy, user_agent, headless, channel=channel)
>>>>>>> e9a39102

    async def close(self):
        """Close browser context"""
        # 如果使用CDP模式，需要特殊处理
        if self.cdp_manager:
            await self.cdp_manager.cleanup()
            self.cdp_manager = None
        else:
            await self.browser_context.close()
        utils.logger.info("[XiaoHongShuCrawler.close] Browser context closed ...")

    async def get_notice_media(self, note_detail: Dict):
        if not config.ENABLE_GET_MEIDAS:
            utils.logger.info(f"[XiaoHongShuCrawler.get_notice_media] Crawling image mode is not enabled")
            return
        await self.get_note_images(note_detail)
        await self.get_notice_video(note_detail)

    async def get_note_images(self, note_item: Dict):
        """
        get note images. please use get_notice_media
        :param note_item:
        :return:
        """
        if not config.ENABLE_GET_MEIDAS:
            return
        note_id = note_item.get("note_id")
        image_list: List[Dict] = note_item.get("image_list", [])

        for img in image_list:
            if img.get("url_default") != "":
                img.update({"url": img.get("url_default")})

        if not image_list:
            return
        picNum = 0
        for pic in image_list:
            url = pic.get("url")
            if not url:
                continue
            content = await self.xhs_client.get_note_media(url)
            await asyncio.sleep(random.random())
            if content is None:
                continue
            extension_file_name = f"{picNum}.jpg"
            picNum += 1
            await xhs_store.update_xhs_note_image(note_id, content, extension_file_name)

    async def get_notice_video(self, note_item: Dict):
        """
        get note videos. please use get_notice_media
        :param note_item:
        :return:
        """
        if not config.ENABLE_GET_MEIDAS:
            return
        note_id = note_item.get("note_id")

        videos = xhs_store.get_video_url_arr(note_item)

        if not videos:
            return
        videoNum = 0
        for url in videos:
            content = await self.xhs_client.get_note_media(url)
            await asyncio.sleep(random.random())
            if content is None:
                continue
            extension_file_name = f"{videoNum}.mp4"
            videoNum += 1
            await xhs_store.update_xhs_note_video(note_id, content, extension_file_name)<|MERGE_RESOLUTION|>--- conflicted
+++ resolved
@@ -49,11 +49,7 @@
     def __init__(self) -> None:
         self.index_url = "https://www.xiaohongshu.com"
         # self.user_agent = utils.get_user_agent()
-<<<<<<< HEAD
         self.user_agent = "Mozilla/5.0 (Macintosh; Intel Mac OS X 10_15_7) AppleWebKit/537.36 (KHTML, like Gecko) Chrome/126.0.0.0 Safari/537.36 Edg/124.0.0.0"
-=======
-        self.user_agent = "Mozilla/5.0 (Macintosh; Intel Mac OS X 10_15_7) AppleWebKit/537.36 (KHTML, like Gecko) Chrome/126.0.0.0 Safari/537.36 Edg/142.0.0.0"
->>>>>>> e9a39102
         self.cdp_manager = None
 
     async def start(self) -> None:
@@ -361,11 +357,7 @@
                 "sec-fetch-dest": "empty",
                 "sec-fetch-mode": "cors",
                 "sec-fetch-site": "same-site",
-<<<<<<< HEAD
-                "user-agent": "Mozilla/5.0 (Macintosh; Intel Mac OS X 10_15_7) AppleWebKit/537.36 (KHTML, like Gecko) Chrome/137.0.0.0 Safari/537.36 Edg/124.0.0.0",
-=======
-                "user-agent": "Mozilla/5.0 (Macintosh; Intel Mac OS X 10_15_7) AppleWebKit/537.36 (KHTML, like Gecko) Chrome/137.0.0.0 Safari/537.36 Edg/142.0.0.0",
->>>>>>> e9a39102
+                "user-agent": "Mozilla/5.0 (Macintosh; Intel Mac OS X 10_15_7) AppleWebKit/537.36 (KHTML, like Gecko) Chrome/137.0.0.0 Safari/537.36",
                 "Cookie": cookie_str,
             },
             playwright_page=self.context_page,
@@ -409,11 +401,6 @@
         playwright_proxy: Optional[Dict],
         user_agent: Optional[str],
         headless: bool = True,
-<<<<<<< HEAD
-        channel: Optional[str] = "msedge",
-=======
-        channel: Optional[str] = "msedge"
->>>>>>> e9a39102
     ) -> BrowserContext:
         """
         使用CDP模式启动浏览器
@@ -438,13 +425,7 @@
             utils.logger.error(f"[XiaoHongShuCrawler] CDP模式启动失败，回退到标准模式: {e}")
             # 回退到标准模式
             chromium = playwright.chromium
-<<<<<<< HEAD
-            return await self.launch_browser(
-                chromium, playwright_proxy, user_agent, headless, channel=channel
-            )
-=======
-            return await self.launch_browser(chromium, playwright_proxy, user_agent, headless, channel=channel)
->>>>>>> e9a39102
+            return await self.launch_browser(chromium, playwright_proxy, user_agent, headless)
 
     async def close(self):
         """Close browser context"""
