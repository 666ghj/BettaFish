# 声明：本代码仅供学习和研究目的使用。使用者应遵守以下原则：
# 1. 不得用于任何商业用途。
# 2. 使用时应遵守目标平台的使用条款和robots.txt规则。
# 3. 不得进行大规模爬取或对平台造成运营干扰。
# 4. 应合理控制请求频率，避免给目标平台带来不必要的负担。
# 5. 不得用于任何非法或不当的用途。
#
# 详细许可条款请参阅项目根目录下的LICENSE文件。
# 使用本代码即表示您同意遵守上述原则和LICENSE中的所有条款。


# -*- coding: utf-8 -*-
import asyncio
import os
# import random  # Removed as we now use fixed config.CRAWLER_MAX_SLEEP_SEC intervals
from asyncio import Task
from typing import Dict, List, Optional, Tuple, cast

from playwright.async_api import (
    BrowserContext,
    BrowserType,
    Page,
    Playwright,
    async_playwright,
)

import config
from constant import zhihu as constant
from base.base_crawler import AbstractCrawler
from model.m_zhihu import ZhihuContent, ZhihuCreator
from proxy.proxy_ip_pool import IpInfoModel, create_ip_pool
from store import zhihu as zhihu_store
from tools import utils
from tools.cdp_browser import CDPBrowserManager
from var import crawler_type_var, source_keyword_var

from .client import ZhiHuClient
from .exception import DataFetchError
from .help import ZhihuExtractor, judge_zhihu_url
from .login import ZhiHuLogin


class ZhihuCrawler(AbstractCrawler):
    context_page: Page
    zhihu_client: ZhiHuClient
    browser_context: BrowserContext
    cdp_manager: Optional[CDPBrowserManager]

    def __init__(self) -> None:
        self.index_url = "https://www.zhihu.com"
        # self.user_agent = utils.get_user_agent()
<<<<<<< HEAD
        self.user_agent = "Mozilla/5.0 (Macintosh; Intel Mac OS X 10_15_7) AppleWebKit/537.36 (KHTML, like Gecko) Chrome/128.0.0.0 Safari/537.36 Edg/124.0.0.0"
=======
        self.user_agent = "Mozilla/5.0 (Macintosh; Intel Mac OS X 10_15_7) AppleWebKit/537.36 (KHTML, like Gecko) Chrome/128.0.0.0 Safari/537.36 Edg/142.0.0.0"
>>>>>>> e9a39102
        self._extractor = ZhihuExtractor()
        self.cdp_manager = None

    async def start(self) -> None:
        """
        Start the crawler
        Returns:

        """
        playwright_proxy_format, httpx_proxy_format = None, None
        if config.ENABLE_IP_PROXY:
            ip_proxy_pool = await create_ip_pool(
                config.IP_PROXY_POOL_COUNT, enable_validate_ip=True
            )
            ip_proxy_info: IpInfoModel = await ip_proxy_pool.get_proxy()
            playwright_proxy_format, httpx_proxy_format = utils.format_proxy_info(
                ip_proxy_info
            )

        async with async_playwright() as playwright:
            # 根据配置选择启动模式
            if config.ENABLE_CDP_MODE:
                utils.logger.info("[ZhihuCrawler] 使用CDP模式启动浏览器")
                self.browser_context = await self.launch_browser_with_cdp(
                    playwright,
                    playwright_proxy_format,
                    self.user_agent,
                    headless=config.CDP_HEADLESS,
                )
            else:
                utils.logger.info("[ZhihuCrawler] 使用标准模式启动浏览器")
                # Launch a browser context.
                chromium = playwright.chromium
                self.browser_context = await self.launch_browser(
                    chromium, None, self.user_agent, headless=config.HEADLESS
                )
                # stealth.min.js is a js script to prevent the website from detecting the crawler.
                await self.browser_context.add_init_script(path="libs/stealth.min.js")

            self.context_page = await self.browser_context.new_page()
            await self.context_page.goto(self.index_url, wait_until="domcontentloaded")

            # Create a client to interact with the zhihu website.
            self.zhihu_client = await self.create_zhihu_client(httpx_proxy_format)
            if not await self.zhihu_client.pong():
                login_obj = ZhiHuLogin(
                    login_type=config.LOGIN_TYPE,
                    login_phone="",  # input your phone number
                    browser_context=self.browser_context,
                    context_page=self.context_page,
                    cookie_str=config.COOKIES,
                )
                await login_obj.begin()
                await self.zhihu_client.update_cookies(
                    browser_context=self.browser_context
                )

            # 知乎的搜索接口需要打开搜索页面之后cookies才能访问API，单独的首页不行
            utils.logger.info(
                "[ZhihuCrawler.start] Zhihu跳转到搜索页面获取搜索页面的Cookies，该过程需要5秒左右"
            )
            await self.context_page.goto(
                f"{self.index_url}/search?q=python&search_source=Guess&utm_content=search_hot&type=content"
            )
            await asyncio.sleep(5)
            await self.zhihu_client.update_cookies(browser_context=self.browser_context)

            crawler_type_var.set(config.CRAWLER_TYPE)
            if config.CRAWLER_TYPE == "search":
                # Search for notes and retrieve their comment information.
                await self.search()
            elif config.CRAWLER_TYPE == "detail":
                # Get the information and comments of the specified post
                await self.get_specified_notes()
            elif config.CRAWLER_TYPE == "creator":
                # Get creator's information and their notes and comments
                await self.get_creators_and_notes()
            else:
                pass

            utils.logger.info("[ZhihuCrawler.start] Zhihu Crawler finished ...")

    async def search(self) -> None:
        """Search for notes and retrieve their comment information."""
        utils.logger.info("[ZhihuCrawler.search] Begin search zhihu keywords")
        zhihu_limit_count = 20  # zhihu limit page fixed value
        if config.CRAWLER_MAX_NOTES_COUNT < zhihu_limit_count:
            config.CRAWLER_MAX_NOTES_COUNT = zhihu_limit_count
        start_page = config.START_PAGE
        for keyword in config.KEYWORDS.split(","):
            source_keyword_var.set(keyword)
            utils.logger.info(
                f"[ZhihuCrawler.search] Current search keyword: {keyword}"
            )
            page = 1
            while (
                page - start_page + 1
            ) * zhihu_limit_count <= config.CRAWLER_MAX_NOTES_COUNT:
                if page < start_page:
                    utils.logger.info(f"[ZhihuCrawler.search] Skip page {page}")
                    page += 1
                    continue

                try:
                    utils.logger.info(
                        f"[ZhihuCrawler.search] search zhihu keyword: {keyword}, page: {page}"
                    )
                    content_list: List[ZhihuContent] = (
                        await self.zhihu_client.get_note_by_keyword(
                            keyword=keyword,
                            page=page,
                        )
                    )
                    utils.logger.info(
                        f"[ZhihuCrawler.search] Search contents :{content_list}"
                    )
                    if not content_list:
                        utils.logger.info("No more content!")
                        break

                    # Sleep after page navigation
                    await asyncio.sleep(config.CRAWLER_MAX_SLEEP_SEC)
                    utils.logger.info(f"[ZhihuCrawler.search] Sleeping for {config.CRAWLER_MAX_SLEEP_SEC} seconds after page {page-1}")
                    
                    page += 1
                    for content in content_list:
                        await zhihu_store.update_zhihu_content(content)

                    await self.batch_get_content_comments(content_list)
                except DataFetchError:
                    utils.logger.error("[ZhihuCrawler.search] Search content error")
                    return

    async def batch_get_content_comments(self, content_list: List[ZhihuContent]):
        """
        Batch get content comments
        Args:
            content_list:

        Returns:

        """
        if not config.ENABLE_GET_COMMENTS:
            utils.logger.info(
                f"[ZhihuCrawler.batch_get_content_comments] Crawling comment mode is not enabled"
            )
            return

        semaphore = asyncio.Semaphore(config.MAX_CONCURRENCY_NUM)
        task_list: List[Task] = []
        for content_item in content_list:
            task = asyncio.create_task(
                self.get_comments(content_item, semaphore), name=content_item.content_id
            )
            task_list.append(task)
        await asyncio.gather(*task_list)

    async def get_comments(
        self, content_item: ZhihuContent, semaphore: asyncio.Semaphore
    ):
        """
        Get note comments with keyword filtering and quantity limitation
        Args:
            content_item:
            semaphore:

        Returns:

        """
        async with semaphore:
            utils.logger.info(
                f"[ZhihuCrawler.get_comments] Begin get note id comments {content_item.content_id}"
            )
            
            # Sleep before fetching comments
            await asyncio.sleep(config.CRAWLER_MAX_SLEEP_SEC)
            utils.logger.info(f"[ZhihuCrawler.get_comments] Sleeping for {config.CRAWLER_MAX_SLEEP_SEC} seconds before fetching comments for content {content_item.content_id}")
            
            await self.zhihu_client.get_note_all_comments(
                content=content_item,
                crawl_interval=config.CRAWLER_MAX_SLEEP_SEC,
                callback=zhihu_store.batch_update_zhihu_note_comments,
            )

    async def get_creators_and_notes(self) -> None:
        """
        Get creator's information and their notes and comments
        Returns:

        """
        utils.logger.info(
            "[ZhihuCrawler.get_creators_and_notes] Begin get xiaohongshu creators"
        )
        for user_link in config.ZHIHU_CREATOR_URL_LIST:
            utils.logger.info(
                f"[ZhihuCrawler.get_creators_and_notes] Begin get creator {user_link}"
            )
            user_url_token = user_link.split("/")[-1]
            # get creator detail info from web html content
            createor_info: ZhihuCreator = await self.zhihu_client.get_creator_info(
                url_token=user_url_token
            )
            if not createor_info:
                utils.logger.info(
                    f"[ZhihuCrawler.get_creators_and_notes] Creator {user_url_token} not found"
                )
                continue

            utils.logger.info(
                f"[ZhihuCrawler.get_creators_and_notes] Creator info: {createor_info}"
            )
            await zhihu_store.save_creator(creator=createor_info)

            # 默认只提取回答信息，如果需要文章和视频，把下面的注释打开即可

            # Get all anwser information of the creator
            all_content_list = await self.zhihu_client.get_all_anwser_by_creator(
                creator=createor_info,
                crawl_interval=config.CRAWLER_MAX_SLEEP_SEC,
                callback=zhihu_store.batch_update_zhihu_contents,
            )

            # Get all articles of the creator's contents
            # all_content_list = await self.zhihu_client.get_all_articles_by_creator(
            #     creator=createor_info,
            #     crawl_interval=config.CRAWLER_MAX_SLEEP_SEC,
            #     callback=zhihu_store.batch_update_zhihu_contents
            # )

            # Get all videos of the creator's contents
            # all_content_list = await self.zhihu_client.get_all_videos_by_creator(
            #     creator=createor_info,
            #     crawl_interval=config.CRAWLER_MAX_SLEEP_SEC,
            #     callback=zhihu_store.batch_update_zhihu_contents
            # )

            # Get all comments of the creator's contents
            await self.batch_get_content_comments(all_content_list)

    async def get_note_detail(
        self, full_note_url: str, semaphore: asyncio.Semaphore
    ) -> Optional[ZhihuContent]:
        """
        Get note detail
        Args:
            full_note_url: str
            semaphore:

        Returns:

        """
        async with semaphore:
            utils.logger.info(
                f"[ZhihuCrawler.get_specified_notes] Begin get specified note {full_note_url}"
            )
            # judge note type
            note_type: str = judge_zhihu_url(full_note_url)
            if note_type == constant.ANSWER_NAME:
                question_id = full_note_url.split("/")[-3]
                answer_id = full_note_url.split("/")[-1]
                utils.logger.info(
                    f"[ZhihuCrawler.get_specified_notes] Get answer info, question_id: {question_id}, answer_id: {answer_id}"
                )
                result = await self.zhihu_client.get_answer_info(question_id, answer_id)
                
                # Sleep after fetching answer details
                await asyncio.sleep(config.CRAWLER_MAX_SLEEP_SEC)
                utils.logger.info(f"[ZhihuCrawler.get_note_detail] Sleeping for {config.CRAWLER_MAX_SLEEP_SEC} seconds after fetching answer details {answer_id}")
                
                return result

            elif note_type == constant.ARTICLE_NAME:
                article_id = full_note_url.split("/")[-1]
                utils.logger.info(
                    f"[ZhihuCrawler.get_specified_notes] Get article info, article_id: {article_id}"
                )
                result = await self.zhihu_client.get_article_info(article_id)
                
                # Sleep after fetching article details
                await asyncio.sleep(config.CRAWLER_MAX_SLEEP_SEC)
                utils.logger.info(f"[ZhihuCrawler.get_note_detail] Sleeping for {config.CRAWLER_MAX_SLEEP_SEC} seconds after fetching article details {article_id}")
                
                return result

            elif note_type == constant.VIDEO_NAME:
                video_id = full_note_url.split("/")[-1]
                utils.logger.info(
                    f"[ZhihuCrawler.get_specified_notes] Get video info, video_id: {video_id}"
                )
                result = await self.zhihu_client.get_video_info(video_id)
                
                # Sleep after fetching video details
                await asyncio.sleep(config.CRAWLER_MAX_SLEEP_SEC)
                utils.logger.info(f"[ZhihuCrawler.get_note_detail] Sleeping for {config.CRAWLER_MAX_SLEEP_SEC} seconds after fetching video details {video_id}")
                
                return result

    async def get_specified_notes(self):
        """
        Get the information and comments of the specified post
        Returns:

        """
        get_note_detail_task_list = []
        for full_note_url in config.ZHIHU_SPECIFIED_ID_LIST:
            # remove query params
            full_note_url = full_note_url.split("?")[0]
            crawler_task = self.get_note_detail(
                full_note_url=full_note_url,
                semaphore=asyncio.Semaphore(config.MAX_CONCURRENCY_NUM),
            )
            get_note_detail_task_list.append(crawler_task)

        need_get_comment_notes: List[ZhihuContent] = []
        note_details = await asyncio.gather(*get_note_detail_task_list)
        for index, note_detail in enumerate(note_details):
            if not note_detail:
                utils.logger.info(
                    f"[ZhihuCrawler.get_specified_notes] Note {config.ZHIHU_SPECIFIED_ID_LIST[index]} not found"
                )
                continue

            note_detail = cast(ZhihuContent, note_detail)  # only for type check
            need_get_comment_notes.append(note_detail)
            await zhihu_store.update_zhihu_content(note_detail)

        await self.batch_get_content_comments(need_get_comment_notes)

    async def create_zhihu_client(self, httpx_proxy: Optional[str]) -> ZhiHuClient:
        """Create zhihu client"""
        utils.logger.info(
            "[ZhihuCrawler.create_zhihu_client] Begin create zhihu API client ..."
        )
        cookie_str, cookie_dict = utils.convert_cookies(
            await self.browser_context.cookies()
        )
        zhihu_client_obj = ZhiHuClient(
            proxy=httpx_proxy,
            headers={
                "accept": "*/*",
                "accept-language": "zh-CN,zh;q=0.9",
                "cookie": cookie_str,
                "priority": "u=1, i",
                "referer": "https://www.zhihu.com/search?q=python&time_interval=a_year&type=content",
                "user-agent": self.user_agent,
                "x-api-version": "3.0.91",
                "x-app-za": "OS=Web",
                "x-requested-with": "fetch",
                "x-zse-93": "101_3_3.0",
            },
            playwright_page=self.context_page,
            cookie_dict=cookie_dict,
        )
        return zhihu_client_obj

    async def launch_browser(
        self,
        chromium: BrowserType,
        playwright_proxy: Optional[Dict],
        user_agent: Optional[str],
        headless: bool = True,
    ) -> BrowserContext:
        """Launch browser and create browser context"""
        utils.logger.info(
            "[ZhihuCrawler.launch_browser] Begin create browser context ..."
        )
        if config.SAVE_LOGIN_STATE:
            # feat issue #14
            # we will save login state to avoid login every time
            user_data_dir = os.path.join(
                os.getcwd(), "browser_data", config.USER_DATA_DIR % config.PLATFORM
            )  # type: ignore
            browser_context = await chromium.launch_persistent_context(
                user_data_dir=user_data_dir,
                accept_downloads=True,
                headless=headless,
                proxy=playwright_proxy,  # type: ignore
                viewport={"width": 1920, "height": 1080},
                user_agent=user_agent,
            )
            return browser_context
        else:
            browser = await chromium.launch(headless=headless, proxy=playwright_proxy)  # type: ignore
            browser_context = await browser.new_context(
                viewport={"width": 1920, "height": 1080}, user_agent=user_agent
            )
            return browser_context

    async def launch_browser_with_cdp(
        self,
        playwright: Playwright,
        playwright_proxy: Optional[Dict],
        user_agent: Optional[str],
        headless: bool = True,
<<<<<<< HEAD
        channel: Optional[str] = "msedge",
=======
        channel: Optional[str] = "msedge"
>>>>>>> e9a39102
    ) -> BrowserContext:
        """
        使用CDP模式启动浏览器
        """
        try:
            self.cdp_manager = CDPBrowserManager()
            browser_context = await self.cdp_manager.launch_and_connect(
                playwright=playwright,
                playwright_proxy=playwright_proxy,
                user_agent=user_agent,
                headless=headless,
                channel=channel,
            )

            # 显示浏览器信息
            browser_info = await self.cdp_manager.get_browser_info()
            utils.logger.info(f"[ZhihuCrawler] CDP浏览器信息: {browser_info}")

            return browser_context

        except Exception as e:
            utils.logger.error(f"[ZhihuCrawler] CDP模式启动失败，回退到标准模式: {e}")
            # 回退到标准模式
            chromium = playwright.chromium
            return await self.launch_browser(
                chromium, playwright_proxy, user_agent, headless, channel=channel
            )

    async def close(self):
        """Close browser context"""
        # 如果使用CDP模式，需要特殊处理
        if self.cdp_manager:
            await self.cdp_manager.cleanup()
            self.cdp_manager = None
        else:
            await self.browser_context.close()
        utils.logger.info("[ZhihuCrawler.close] Browser context closed ...")<|MERGE_RESOLUTION|>--- conflicted
+++ resolved
@@ -49,11 +49,7 @@
     def __init__(self) -> None:
         self.index_url = "https://www.zhihu.com"
         # self.user_agent = utils.get_user_agent()
-<<<<<<< HEAD
         self.user_agent = "Mozilla/5.0 (Macintosh; Intel Mac OS X 10_15_7) AppleWebKit/537.36 (KHTML, like Gecko) Chrome/128.0.0.0 Safari/537.36 Edg/124.0.0.0"
-=======
-        self.user_agent = "Mozilla/5.0 (Macintosh; Intel Mac OS X 10_15_7) AppleWebKit/537.36 (KHTML, like Gecko) Chrome/128.0.0.0 Safari/537.36 Edg/142.0.0.0"
->>>>>>> e9a39102
         self._extractor = ZhihuExtractor()
         self.cdp_manager = None
 
@@ -448,11 +444,6 @@
         playwright_proxy: Optional[Dict],
         user_agent: Optional[str],
         headless: bool = True,
-<<<<<<< HEAD
-        channel: Optional[str] = "msedge",
-=======
-        channel: Optional[str] = "msedge"
->>>>>>> e9a39102
     ) -> BrowserContext:
         """
         使用CDP模式启动浏览器
