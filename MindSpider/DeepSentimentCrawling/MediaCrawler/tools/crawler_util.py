# 声明：本代码仅供学习和研究目的使用。使用者应遵守以下原则：  
# 1. 不得用于任何商业用途。  
# 2. 使用时应遵守目标平台的使用条款和robots.txt规则。  
# 3. 不得进行大规模爬取或对平台造成运营干扰。  
# 4. 应合理控制请求频率，避免给目标平台带来不必要的负担。   
# 5. 不得用于任何非法或不当的用途。
#   
# 详细许可条款请参阅项目根目录下的LICENSE文件。  
# 使用本代码即表示您同意遵守上述原则和LICENSE中的所有条款。  


# -*- coding: utf-8 -*-
# @Author  : relakkes@gmail.com
# @Time    : 2023/12/2 12:53
# @Desc    : 爬虫相关的工具函数

import base64
import json
import random
import re
import urllib
import urllib.parse
from io import BytesIO
from typing import Dict, List, Optional, Tuple, cast

import httpx
from PIL import Image, ImageDraw, ImageShow
from playwright.async_api import Cookie, Page

from . import utils


async def find_login_qrcode(page: Page, selector: str) -> str:
    """find login qrcode image from target selector"""
    try:
        elements = await page.wait_for_selector(
            selector=selector,
        )
        login_qrcode_img = str(await elements.get_property("src"))  # type: ignore
        if "http://" in login_qrcode_img or "https://" in login_qrcode_img:
            async with httpx.AsyncClient(follow_redirects=True) as client:
                utils.logger.info(f"[find_login_qrcode] get qrcode by url:{login_qrcode_img}")
                resp = await client.get(login_qrcode_img, headers={"User-Agent": get_user_agent()})
                if resp.status_code == 200:
                    image_data = resp.content
                    base64_image = base64.b64encode(image_data).decode('utf-8')
                    return base64_image
                raise Exception(f"fetch login image url failed, response message:{resp.text}")
        return login_qrcode_img

    except Exception as e:
        print(e)
        return ""


async def find_qrcode_img_from_canvas(page: Page, canvas_selector: str) -> str:
    """
    find qrcode image from canvas element
    Args:
        page:
        canvas_selector:

    Returns:

    """

    # 等待Canvas元素加载完成
    canvas = await page.wait_for_selector(canvas_selector)

    # 截取Canvas元素的截图
    screenshot = await canvas.screenshot()

    # 将截图转换为base64格式
    base64_image = base64.b64encode(screenshot).decode('utf-8')
    return base64_image


def show_qrcode(qr_code) -> None:  # type: ignore
    """parse base64 encode qrcode image and show it"""
    if "," in qr_code:
        qr_code = qr_code.split(",")[1]
    qr_code = base64.b64decode(qr_code)
    image = Image.open(BytesIO(qr_code))

    # Add a square border around the QR code and display it within the border to improve scanning accuracy.
    width, height = image.size
    new_image = Image.new('RGB', (width + 20, height + 20), color=(255, 255, 255))
    new_image.paste(image, (10, 10))
    draw = ImageDraw.Draw(new_image)
    draw.rectangle((0, 0, width + 19, height + 19), outline=(0, 0, 0), width=1)
    del ImageShow.UnixViewer.options["save_all"]
    new_image.show()


def get_user_agent() -> str:
    ua_list = [
<<<<<<< HEAD
        "Mozilla/5.0 (Windows NT 10.0; Win64; x64) AppleWebKit/537.36 (KHTML, like Gecko) Chrome/114.0.0.0 Safari/537.36 Edg/124.0.0.0",
        "Mozilla/5.0 (Macintosh; Intel Mac OS X 10_15_7) AppleWebKit/537.36 (KHTML, like Gecko) Chrome/104.0.5112.79 Safari/537.36 Edg/124.0.0.0",
        "Mozilla/5.0 (Windows NT 10.0) AppleWebKit/537.36 (KHTML, like Gecko) Chrome/104.0.0.0 Safari/537.36 Edg/124.0.0.0",
        "Mozilla/5.0 (Macintosh; Intel Mac OS X 10_14_6) AppleWebKit/537.36 (KHTML, like Gecko) Chrome/104.0.0.0 Safari/537.36 Edg/124.0.0.0",
        "Mozilla/5.0 (X11; Linux x86_64) AppleWebKit/537.36 (KHTML, like Gecko) Chrome/103.0.5060.53 Safari/537.36 Edg/124.0.0.0",
        "Mozilla/5.0 (Macintosh; Intel Mac OS X 10_15_3) AppleWebKit/537.36 (KHTML, like Gecko) Chrome/99.0.4844.84 Safari/537.36 Edg/124.0.0.0",
        "Mozilla/5.0 (Windows NT 10.0; Win64; x64) AppleWebKit/537.36 (KHTML, like Gecko) Chrome/123.0.0.0 Safari/537.36 Edg/124.0.0.0",
        "Mozilla/5.0 (Macintosh; Intel Mac OS X 10_15_7) AppleWebKit/537.36 (KHTML, like Gecko) Chrome/122.0.5112.79 Safari/537.36 Edg/124.0.0.0",
        "Mozilla/5.0 (Windows NT 10.0) AppleWebKit/537.36 (KHTML, like Gecko) Chrome/121.0.0.0 Safari/537.36 Edg/124.0.0.0",
        "Mozilla/5.0 (Macintosh; Intel Mac OS X 10_14_6) AppleWebKit/537.36 (KHTML, like Gecko) Chrome/120.0.0.0 Safari/537.36 Edg/124.0.0.0",
        "Mozilla/5.0 (X11; Linux x86_64) AppleWebKit/537.36 (KHTML, like Gecko) Chrome/119.0.5060.53 Safari/537.36 Edg/124.0.0.0",
        "Mozilla/5.0 (Macintosh; Intel Mac OS X 10_15_3) AppleWebKit/537.36 (KHTML, like Gecko) Chrome/118.0.4844.84 Safari/537.36 Edg/124.0.0.0",
        "Mozilla/5.0 (Windows NT 10.0; Win64; x64) AppleWebKit/537.36 (KHTML, like Gecko) Chrome/117.0.0.0 Safari/537.36 Edg/124.0.0.0",
        "Mozilla/5.0 (Macintosh; Intel Mac OS X 10_15_7) AppleWebKit/537.36 (KHTML, like Gecko) Chrome/116.0.5112.79 Safari/537.36 Edg/124.0.0.0",
        "Mozilla/5.0 (Windows NT 10.0) AppleWebKit/537.36 (KHTML, like Gecko) Chrome/115.0.0.0 Safari/537.36 Edg/124.0.0.0",
        "Mozilla/5.0 (Macintosh; Intel Mac OS X 10_14_6) AppleWebKit/537.36 (KHTML, like Gecko) Chrome/113.0.0.0 Safari/537.36 Edg/124.0.0.0",
        "Mozilla/5.0 (X11; Linux x86_64) AppleWebKit/537.36 (KHTML, like Gecko) Chrome/112.0.5060.53 Safari/537.36 Edg/124.0.0.0",
        "Mozilla/5.0 (Macintosh; Intel Mac OS X 10_15_3) AppleWebKit/537.36 (KHTML, like Gecko) Chrome/111.0.4844.84 Safari/537.36 Edg/124.0.0.0",
        "Mozilla/5.0 (Windows NT 10.0; Win64; x64) AppleWebKit/537.36 (KHTML, like Gecko) Chrome/110.0.0.0 Safari/537.36 Edg/124.0.0.0",
        "Mozilla/5.0 (Macintosh; Intel Mac OS X 10_15_7) AppleWebKit/537.36 (KHTML, like Gecko) Chrome/109.0.5112.79 Safari/537.36 Edg/124.0.0.0"
=======
        "Mozilla/5.0 (Windows NT 10.0; Win64; x64) AppleWebKit/537.36 (KHTML, like Gecko) Chrome/114.0.0.0 Safari/537.36 Edg/142.0.0.0",
        "Mozilla/5.0 (Macintosh; Intel Mac OS X 10_15_7) AppleWebKit/537.36 (KHTML, like Gecko) Chrome/104.0.5112.79 Safari/537.36 Edg/142.0.0.0",
        "Mozilla/5.0 (Windows NT 10.0) AppleWebKit/537.36 (KHTML, like Gecko) Chrome/104.0.0.0 Safari/537.36 Edg/142.0.0.0",
        "Mozilla/5.0 (Macintosh; Intel Mac OS X 10_14_6) AppleWebKit/537.36 (KHTML, like Gecko) Chrome/104.0.0.0 Safari/537.36 Edg/142.0.0.0",
        "Mozilla/5.0 (X11; Linux x86_64) AppleWebKit/537.36 (KHTML, like Gecko) Chrome/103.0.5060.53 Safari/537.36 Edg/142.0.0.0",
        "Mozilla/5.0 (Macintosh; Intel Mac OS X 10_15_3) AppleWebKit/537.36 (KHTML, like Gecko) Chrome/99.0.4844.84 Safari/537.36 Edg/142.0.0.0",
        "Mozilla/5.0 (Windows NT 10.0; Win64; x64) AppleWebKit/537.36 (KHTML, like Gecko) Chrome/123.0.0.0 Safari/537.36 Edg/142.0.0.0",
        "Mozilla/5.0 (Macintosh; Intel Mac OS X 10_15_7) AppleWebKit/537.36 (KHTML, like Gecko) Chrome/122.0.5112.79 Safari/537.36 Edg/142.0.0.0",
        "Mozilla/5.0 (Windows NT 10.0) AppleWebKit/537.36 (KHTML, like Gecko) Chrome/121.0.0.0 Safari/537.36 Edg/142.0.0.0",
        "Mozilla/5.0 (Macintosh; Intel Mac OS X 10_14_6) AppleWebKit/537.36 (KHTML, like Gecko) Chrome/120.0.0.0 Safari/537.36 Edg/142.0.0.0",
        "Mozilla/5.0 (X11; Linux x86_64) AppleWebKit/537.36 (KHTML, like Gecko) Chrome/119.0.5060.53 Safari/537.36 Edg/142.0.0.0",
        "Mozilla/5.0 (Macintosh; Intel Mac OS X 10_15_3) AppleWebKit/537.36 (KHTML, like Gecko) Chrome/118.0.4844.84 Safari/537.36 Edg/142.0.0.0",
        "Mozilla/5.0 (Windows NT 10.0; Win64; x64) AppleWebKit/537.36 (KHTML, like Gecko) Chrome/117.0.0.0 Safari/537.36 Edg/142.0.0.0",
        "Mozilla/5.0 (Macintosh; Intel Mac OS X 10_15_7) AppleWebKit/537.36 (KHTML, like Gecko) Chrome/116.0.5112.79 Safari/537.36 Edg/142.0.0.0",
        "Mozilla/5.0 (Windows NT 10.0) AppleWebKit/537.36 (KHTML, like Gecko) Chrome/115.0.0.0 Safari/537.36 Edg/142.0.0.0",
        "Mozilla/5.0 (Macintosh; Intel Mac OS X 10_14_6) AppleWebKit/537.36 (KHTML, like Gecko) Chrome/113.0.0.0 Safari/537.36 Edg/142.0.0.0",
        "Mozilla/5.0 (X11; Linux x86_64) AppleWebKit/537.36 (KHTML, like Gecko) Chrome/112.0.5060.53 Safari/537.36 Edg/142.0.0.0",
        "Mozilla/5.0 (Macintosh; Intel Mac OS X 10_15_3) AppleWebKit/537.36 (KHTML, like Gecko) Chrome/111.0.4844.84 Safari/537.36 Edg/142.0.0.0",
        "Mozilla/5.0 (Windows NT 10.0; Win64; x64) AppleWebKit/537.36 (KHTML, like Gecko) Chrome/110.0.0.0 Safari/537.36 Edg/142.0.0.0",
        "Mozilla/5.0 (Macintosh; Intel Mac OS X 10_15_7) AppleWebKit/537.36 (KHTML, like Gecko) Chrome/109.0.5112.79 Safari/537.36 Edg/142.0.0.0"
>>>>>>> e9a39102
    ]
    return random.choice(ua_list)


def get_mobile_user_agent() -> str:
    ua_list = [
        "Mozilla/5.0 (iPhone; CPU iPhone OS 16_5 like Mac OS X) AppleWebKit/605.1.15 (KHTML, like Gecko) Version/16.5 Mobile/15E148 Safari/604.1",
        "Mozilla/5.0 (iPad; CPU OS 16_5 like Mac OS X) AppleWebKit/605.1.15 (KHTML, like Gecko) Version/16.5 Mobile/15E148 Safari/604.1",
        "Mozilla/5.0 (iPhone; CPU iPhone OS 16_5 like Mac OS X) AppleWebKit/605.1.15 (KHTML, like Gecko) CriOS/114.0.5735.99 Mobile/15E148 Safari/604.1",
        "Mozilla/5.0 (iPad; CPU OS 16_5 like Mac OS X) AppleWebKit/605.1.15 (KHTML, like Gecko) CriOS/114.0.5735.124 Mobile/15E148 Safari/604.1",
<<<<<<< HEAD
        "Mozilla/5.0 (Linux; Android 10; K) AppleWebKit/537.36 (KHTML, like Gecko) Chrome/114.0.0.0 Mobile Safari/537.36 EdgA/124.0.0.0",
        "Mozilla/5.0 (Linux; Android 13; SAMSUNG SM-S918B) AppleWebKit/537.36 (KHTML, like Gecko) SamsungBrowser/21.0 Chrome/110.0.5481.154 Mobile Safari/537.36 EdgA/124.0.0.0",
        "Mozilla/5.0 (Windows NT 10.0; Win64; x64) AppleWebKit/537.36 (KHTML, like Gecko) Chrome/113.0.0.0 Safari/537.36 EdgA/124.0.0.0 OPR/99.0.0.0",
        "Mozilla/5.0 (Linux; Android 10; JNY-LX1; HMSCore 6.11.0.302) AppleWebKit/537.36 (KHTML, like Gecko) Chrome/99.0.4844.88 HuaweiBrowser/13.0.5.303 Mobile Safari/537.36 EdgA/124.0.0.0"
=======
        "Mozilla/5.0 (Linux; Android 10; K) AppleWebKit/537.36 (KHTML, like Gecko) Chrome/114.0.0.0 Mobile Safari/537.36 EdgA/142.0.0.0",
        "Mozilla/5.0 (Linux; Android 13; SAMSUNG SM-S918B) AppleWebKit/537.36 (KHTML, like Gecko) SamsungBrowser/21.0 Chrome/110.0.5481.154 Mobile Safari/537.36 EdgA/142.0.0.0",
        "Mozilla/5.0 (Windows NT 10.0; Win64; x64) AppleWebKit/537.36 (KHTML, like Gecko) Chrome/113.0.0.0 Safari/537.36 EdgA/142.0.0.0 OPR/99.0.0.0",
        "Mozilla/5.0 (Linux; Android 10; JNY-LX1; HMSCore 6.11.0.302) AppleWebKit/537.36 (KHTML, like Gecko) Chrome/99.0.4844.88 HuaweiBrowser/13.0.5.303 Mobile Safari/537.36 EdgA/142.0.0.0"
>>>>>>> e9a39102
    ]
    return random.choice(ua_list)


def convert_cookies(cookies: Optional[List[Cookie]]) -> Tuple[str, Dict]:
    if not cookies:
        return "", {}
    cookies_str = ";".join([f"{cookie.get('name')}={cookie.get('value')}" for cookie in cookies])
    cookie_dict = dict()
    for cookie in cookies:
        cookie_dict[cookie.get('name')] = cookie.get('value')
    return cookies_str, cookie_dict


def convert_str_cookie_to_dict(cookie_str: str) -> Dict:
    cookie_dict: Dict[str, str] = dict()
    if not cookie_str:
        return cookie_dict
    for cookie in cookie_str.split(";"):
        cookie = cookie.strip()
        if not cookie:
            continue
        cookie_list = cookie.split("=")
        if len(cookie_list) != 2:
            continue
        cookie_value = cookie_list[1]
        if isinstance(cookie_value, list):
            cookie_value = "".join(cookie_value)
        cookie_dict[cookie_list[0]] = cookie_value
    return cookie_dict


def match_interact_info_count(count_str: str) -> int:
    if not count_str:
        return 0

    match = re.search(r'\d+', count_str)
    if match:
        number = match.group()
        return int(number)
    else:
        return 0


def format_proxy_info(ip_proxy_info) -> Tuple[Optional[Dict], Optional[str]]:
    """format proxy info for playwright and httpx"""
    # fix circular import issue
    from proxy.proxy_ip_pool import IpInfoModel
    ip_proxy_info = cast(IpInfoModel, ip_proxy_info)

    playwright_proxy = {
        "server": f"{ip_proxy_info.protocol}{ip_proxy_info.ip}:{ip_proxy_info.port}",
        "username": ip_proxy_info.user,
        "password": ip_proxy_info.password,
    }
    # httpx 0.28.1 需要直接传入代理URL字符串，而不是字典
    if ip_proxy_info.user and ip_proxy_info.password:
        httpx_proxy = f"http://{ip_proxy_info.user}:{ip_proxy_info.password}@{ip_proxy_info.ip}:{ip_proxy_info.port}"
    else:
        httpx_proxy = f"http://{ip_proxy_info.ip}:{ip_proxy_info.port}"
    return playwright_proxy, httpx_proxy


def extract_text_from_html(html: str) -> str:
    """Extract text from HTML, removing all tags."""
    if not html:
        return ""

    # Remove script and style elements
    clean_html = re.sub(r'<(script|style)[^>]*>.*?</\1>', '', html, flags=re.DOTALL)
    # Remove all other tags
    clean_text = re.sub(r'<[^>]+>', '', clean_html).strip()
    return clean_text

def extract_url_params_to_dict(url: str) -> Dict:
    """Extract URL parameters to dict"""
    url_params_dict = dict()
    if not url:
        return url_params_dict
    parsed_url = urllib.parse.urlparse(url)
    url_params_dict = dict(urllib.parse.parse_qsl(parsed_url.query))
    return url_params_dict<|MERGE_RESOLUTION|>--- conflicted
+++ resolved
@@ -94,7 +94,6 @@
 
 def get_user_agent() -> str:
     ua_list = [
-<<<<<<< HEAD
         "Mozilla/5.0 (Windows NT 10.0; Win64; x64) AppleWebKit/537.36 (KHTML, like Gecko) Chrome/114.0.0.0 Safari/537.36 Edg/124.0.0.0",
         "Mozilla/5.0 (Macintosh; Intel Mac OS X 10_15_7) AppleWebKit/537.36 (KHTML, like Gecko) Chrome/104.0.5112.79 Safari/537.36 Edg/124.0.0.0",
         "Mozilla/5.0 (Windows NT 10.0) AppleWebKit/537.36 (KHTML, like Gecko) Chrome/104.0.0.0 Safari/537.36 Edg/124.0.0.0",
@@ -115,28 +114,6 @@
         "Mozilla/5.0 (Macintosh; Intel Mac OS X 10_15_3) AppleWebKit/537.36 (KHTML, like Gecko) Chrome/111.0.4844.84 Safari/537.36 Edg/124.0.0.0",
         "Mozilla/5.0 (Windows NT 10.0; Win64; x64) AppleWebKit/537.36 (KHTML, like Gecko) Chrome/110.0.0.0 Safari/537.36 Edg/124.0.0.0",
         "Mozilla/5.0 (Macintosh; Intel Mac OS X 10_15_7) AppleWebKit/537.36 (KHTML, like Gecko) Chrome/109.0.5112.79 Safari/537.36 Edg/124.0.0.0"
-=======
-        "Mozilla/5.0 (Windows NT 10.0; Win64; x64) AppleWebKit/537.36 (KHTML, like Gecko) Chrome/114.0.0.0 Safari/537.36 Edg/142.0.0.0",
-        "Mozilla/5.0 (Macintosh; Intel Mac OS X 10_15_7) AppleWebKit/537.36 (KHTML, like Gecko) Chrome/104.0.5112.79 Safari/537.36 Edg/142.0.0.0",
-        "Mozilla/5.0 (Windows NT 10.0) AppleWebKit/537.36 (KHTML, like Gecko) Chrome/104.0.0.0 Safari/537.36 Edg/142.0.0.0",
-        "Mozilla/5.0 (Macintosh; Intel Mac OS X 10_14_6) AppleWebKit/537.36 (KHTML, like Gecko) Chrome/104.0.0.0 Safari/537.36 Edg/142.0.0.0",
-        "Mozilla/5.0 (X11; Linux x86_64) AppleWebKit/537.36 (KHTML, like Gecko) Chrome/103.0.5060.53 Safari/537.36 Edg/142.0.0.0",
-        "Mozilla/5.0 (Macintosh; Intel Mac OS X 10_15_3) AppleWebKit/537.36 (KHTML, like Gecko) Chrome/99.0.4844.84 Safari/537.36 Edg/142.0.0.0",
-        "Mozilla/5.0 (Windows NT 10.0; Win64; x64) AppleWebKit/537.36 (KHTML, like Gecko) Chrome/123.0.0.0 Safari/537.36 Edg/142.0.0.0",
-        "Mozilla/5.0 (Macintosh; Intel Mac OS X 10_15_7) AppleWebKit/537.36 (KHTML, like Gecko) Chrome/122.0.5112.79 Safari/537.36 Edg/142.0.0.0",
-        "Mozilla/5.0 (Windows NT 10.0) AppleWebKit/537.36 (KHTML, like Gecko) Chrome/121.0.0.0 Safari/537.36 Edg/142.0.0.0",
-        "Mozilla/5.0 (Macintosh; Intel Mac OS X 10_14_6) AppleWebKit/537.36 (KHTML, like Gecko) Chrome/120.0.0.0 Safari/537.36 Edg/142.0.0.0",
-        "Mozilla/5.0 (X11; Linux x86_64) AppleWebKit/537.36 (KHTML, like Gecko) Chrome/119.0.5060.53 Safari/537.36 Edg/142.0.0.0",
-        "Mozilla/5.0 (Macintosh; Intel Mac OS X 10_15_3) AppleWebKit/537.36 (KHTML, like Gecko) Chrome/118.0.4844.84 Safari/537.36 Edg/142.0.0.0",
-        "Mozilla/5.0 (Windows NT 10.0; Win64; x64) AppleWebKit/537.36 (KHTML, like Gecko) Chrome/117.0.0.0 Safari/537.36 Edg/142.0.0.0",
-        "Mozilla/5.0 (Macintosh; Intel Mac OS X 10_15_7) AppleWebKit/537.36 (KHTML, like Gecko) Chrome/116.0.5112.79 Safari/537.36 Edg/142.0.0.0",
-        "Mozilla/5.0 (Windows NT 10.0) AppleWebKit/537.36 (KHTML, like Gecko) Chrome/115.0.0.0 Safari/537.36 Edg/142.0.0.0",
-        "Mozilla/5.0 (Macintosh; Intel Mac OS X 10_14_6) AppleWebKit/537.36 (KHTML, like Gecko) Chrome/113.0.0.0 Safari/537.36 Edg/142.0.0.0",
-        "Mozilla/5.0 (X11; Linux x86_64) AppleWebKit/537.36 (KHTML, like Gecko) Chrome/112.0.5060.53 Safari/537.36 Edg/142.0.0.0",
-        "Mozilla/5.0 (Macintosh; Intel Mac OS X 10_15_3) AppleWebKit/537.36 (KHTML, like Gecko) Chrome/111.0.4844.84 Safari/537.36 Edg/142.0.0.0",
-        "Mozilla/5.0 (Windows NT 10.0; Win64; x64) AppleWebKit/537.36 (KHTML, like Gecko) Chrome/110.0.0.0 Safari/537.36 Edg/142.0.0.0",
-        "Mozilla/5.0 (Macintosh; Intel Mac OS X 10_15_7) AppleWebKit/537.36 (KHTML, like Gecko) Chrome/109.0.5112.79 Safari/537.36 Edg/142.0.0.0"
->>>>>>> e9a39102
     ]
     return random.choice(ua_list)
 
@@ -147,17 +124,10 @@
         "Mozilla/5.0 (iPad; CPU OS 16_5 like Mac OS X) AppleWebKit/605.1.15 (KHTML, like Gecko) Version/16.5 Mobile/15E148 Safari/604.1",
         "Mozilla/5.0 (iPhone; CPU iPhone OS 16_5 like Mac OS X) AppleWebKit/605.1.15 (KHTML, like Gecko) CriOS/114.0.5735.99 Mobile/15E148 Safari/604.1",
         "Mozilla/5.0 (iPad; CPU OS 16_5 like Mac OS X) AppleWebKit/605.1.15 (KHTML, like Gecko) CriOS/114.0.5735.124 Mobile/15E148 Safari/604.1",
-<<<<<<< HEAD
-        "Mozilla/5.0 (Linux; Android 10; K) AppleWebKit/537.36 (KHTML, like Gecko) Chrome/114.0.0.0 Mobile Safari/537.36 EdgA/124.0.0.0",
-        "Mozilla/5.0 (Linux; Android 13; SAMSUNG SM-S918B) AppleWebKit/537.36 (KHTML, like Gecko) SamsungBrowser/21.0 Chrome/110.0.5481.154 Mobile Safari/537.36 EdgA/124.0.0.0",
-        "Mozilla/5.0 (Windows NT 10.0; Win64; x64) AppleWebKit/537.36 (KHTML, like Gecko) Chrome/113.0.0.0 Safari/537.36 EdgA/124.0.0.0 OPR/99.0.0.0",
-        "Mozilla/5.0 (Linux; Android 10; JNY-LX1; HMSCore 6.11.0.302) AppleWebKit/537.36 (KHTML, like Gecko) Chrome/99.0.4844.88 HuaweiBrowser/13.0.5.303 Mobile Safari/537.36 EdgA/124.0.0.0"
-=======
-        "Mozilla/5.0 (Linux; Android 10; K) AppleWebKit/537.36 (KHTML, like Gecko) Chrome/114.0.0.0 Mobile Safari/537.36 EdgA/142.0.0.0",
-        "Mozilla/5.0 (Linux; Android 13; SAMSUNG SM-S918B) AppleWebKit/537.36 (KHTML, like Gecko) SamsungBrowser/21.0 Chrome/110.0.5481.154 Mobile Safari/537.36 EdgA/142.0.0.0",
-        "Mozilla/5.0 (Windows NT 10.0; Win64; x64) AppleWebKit/537.36 (KHTML, like Gecko) Chrome/113.0.0.0 Safari/537.36 EdgA/142.0.0.0 OPR/99.0.0.0",
-        "Mozilla/5.0 (Linux; Android 10; JNY-LX1; HMSCore 6.11.0.302) AppleWebKit/537.36 (KHTML, like Gecko) Chrome/99.0.4844.88 HuaweiBrowser/13.0.5.303 Mobile Safari/537.36 EdgA/142.0.0.0"
->>>>>>> e9a39102
+        "Mozilla/5.0 (Linux; Android 10; K) AppleWebKit/537.36 (KHTML, like Gecko) Chrome/114.0.0.0 Mobile Safari/537.36",
+        "Mozilla/5.0 (Linux; Android 13; SAMSUNG SM-S918B) AppleWebKit/537.36 (KHTML, like Gecko) SamsungBrowser/21.0 Chrome/110.0.5481.154 Mobile Safari/537.36",
+        "Mozilla/5.0 (Windows NT 10.0; Win64; x64) AppleWebKit/537.36 (KHTML, like Gecko) Chrome/113.0.0.0 Safari/537.36 OPR/99.0.0.0",
+        "Mozilla/5.0 (Linux; Android 10; JNY-LX1; HMSCore 6.11.0.302) AppleWebKit/537.36 (KHTML, like Gecko) Chrome/99.0.4844.88 HuaweiBrowser/13.0.5.303 Mobile Safari/537.36"
     ]
     return random.choice(ua_list)
 
