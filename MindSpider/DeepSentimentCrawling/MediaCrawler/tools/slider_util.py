# 声明：本代码仅供学习和研究目的使用。使用者应遵守以下原则：  
# 1. 不得用于任何商业用途。  
# 2. 使用时应遵守目标平台的使用条款和robots.txt规则。  
# 3. 不得进行大规模爬取或对平台造成运营干扰。  
# 4. 应合理控制请求频率，避免给目标平台带来不必要的负担。   
# 5. 不得用于任何非法或不当的用途。
#   
# 详细许可条款请参阅项目根目录下的LICENSE文件。  
# 使用本代码即表示您同意遵守上述原则和LICENSE中的所有条款。  


# -*- coding: utf-8 -*-
# @Author  : relakkes@gmail.com
# @Time    : 2023/12/2 12:55
# @Desc    : 滑块相关的工具包
import os
from typing import List
from urllib.parse import urlparse

import cv2
import httpx
import numpy as np


class Slide:
    """
    copy from https://blog.csdn.net/weixin_43582101 thanks for author
    update: relakkes
    """
    def __init__(self, gap, bg, gap_size=None, bg_size=None, out=None):
        """
        :param gap: 缺口图片链接或者url
        :param bg: 带缺口的图片链接或者url
        """
        self.img_dir = os.path.join(os.getcwd(), 'temp_image')
        if not os.path.exists(self.img_dir):
            os.makedirs(self.img_dir)

        bg_resize = bg_size if bg_size else (340, 212)
        gap_size = gap_size if gap_size else (68, 68)
        self.bg = self.check_is_img_path(bg, 'bg', resize=bg_resize)
        self.gap = self.check_is_img_path(gap, 'gap', resize=gap_size)
        self.out = out if out else os.path.join(self.img_dir, 'out.jpg')

    @staticmethod
    def check_is_img_path(img, img_type, resize):
        if img.startswith('http'):
            headers = {
                "Accept": "text/html,application/xhtml+xml,application/xml;q=0.9,image/avif,image/webp,image/apng,*/*;"
                          "q=0.8,application/signed-exchange;v=b3;q=0.9",
                "Accept-Encoding": "gzip, deflate, br",
                "Accept-Language": "zh-CN,zh;q=0.9,en-GB;q=0.8,en;q=0.7,ja;q=0.6",
                "AbstractCache-Control": "max-age=0",
                "Connection": "keep-alive",
                "Host": urlparse(img).hostname,
                "Upgrade-Insecure-Requests": "1",
                "User-Agent": "Mozilla/5.0 (Windows NT 10.0; Win64; x64) AppleWebKit/537.36 (KHTML, like Gecko) "
<<<<<<< HEAD
                              "Chrome/91.0.4472.164 Safari/537.36 EdgA/91.0.864.0",
=======
                              "Chrome/91.0.4472.164 Safari/537.36 Edg/142.0.0.0",
>>>>>>> e9a39102
            }
            img_res = httpx.get(img, headers=headers)
            if img_res.status_code == 200:
                img_path = f'./temp_image/{img_type}.jpg'
                image = np.asarray(bytearray(img_res.content), dtype="uint8")
                image = cv2.imdecode(image, cv2.IMREAD_COLOR)
                if resize:
                    image = cv2.resize(image, dsize=resize)
                cv2.imwrite(img_path, image)
                return img_path
            else:
                raise Exception(f"保存{img_type}图片失败")
        else:
            return img

    @staticmethod
    def clear_white(img):
        """清除图片的空白区域，这里主要清除滑块的空白"""
        img = cv2.imread(img)
        rows, cols, channel = img.shape
        min_x = 255
        min_y = 255
        max_x = 0
        max_y = 0
        for x in range(1, rows):
            for y in range(1, cols):
                t = set(img[x, y])
                if len(t) >= 2:
                    if x <= min_x:
                        min_x = x
                    elif x >= max_x:
                        max_x = x

                    if y <= min_y:
                        min_y = y
                    elif y >= max_y:
                        max_y = y
        img1 = img[min_x:max_x, min_y: max_y]
        return img1

    def template_match(self, tpl, target):
        th, tw = tpl.shape[:2]
        result = cv2.matchTemplate(target, tpl, cv2.TM_CCOEFF_NORMED)
        # 寻找矩阵(一维数组当作向量,用Mat定义) 中最小值和最大值的位置
        min_val, max_val, min_loc, max_loc = cv2.minMaxLoc(result)
        tl = max_loc
        br = (tl[0] + tw, tl[1] + th)
        # 绘制矩形边框，将匹配区域标注出来
        # target：目标图像
        # tl：矩形定点
        # br：矩形的宽高
        # (0,0,255)：矩形边框颜色
        # 1：矩形边框大小
        cv2.rectangle(target, tl, br, (0, 0, 255), 2)
        cv2.imwrite(self.out, target)
        return tl[0]

    @staticmethod
    def image_edge_detection(img):
        edges = cv2.Canny(img, 100, 200)
        return edges

    def discern(self):
        img1 = self.clear_white(self.gap)
        img1 = cv2.cvtColor(img1, cv2.COLOR_RGB2GRAY)
        slide = self.image_edge_detection(img1)

        back = cv2.imread(self.bg, cv2.COLOR_RGB2GRAY)
        back = self.image_edge_detection(back)

        slide_pic = cv2.cvtColor(slide, cv2.COLOR_GRAY2RGB)
        back_pic = cv2.cvtColor(back, cv2.COLOR_GRAY2RGB)
        x = self.template_match(slide_pic, back_pic)
        # 输出横坐标, 即 滑块在图片上的位置
        return x


def get_track_simple(distance) -> List[int]:
    # 有的检测移动速度的 如果匀速移动会被识别出来，来个简单点的 渐进
    # distance为传入的总距离
    # 移动轨迹
    track: List[int] = []
    # 当前位移
    current = 0
    # 减速阈值
    mid = distance * 4 / 5
    # 计算间隔
    t = 0.2
    # 初速度
    v = 1

    while current < distance:
        if current < mid:
            # 加速度为2
            a = 4
        else:
            # 加速度为-2
            a = -3
        v0 = v
        # 当前速度
        v = v0 + a * t  # type: ignore
        # 移动距离
        move = v0 * t + 1 / 2 * a * t * t
        # 当前位移
        current += move  # type: ignore
        # 加入轨迹
        track.append(round(move))
    return track


def get_tracks(distance: int, level: str = "easy") -> List[int]:
    if level == "easy":
        return get_track_simple(distance)
    else:
        from . import easing
        _, tricks = easing.get_tracks(distance, seconds=2, ease_func="ease_out_expo")
        return tricks<|MERGE_RESOLUTION|>--- conflicted
+++ resolved
@@ -55,11 +55,7 @@
                 "Host": urlparse(img).hostname,
                 "Upgrade-Insecure-Requests": "1",
                 "User-Agent": "Mozilla/5.0 (Windows NT 10.0; Win64; x64) AppleWebKit/537.36 (KHTML, like Gecko) "
-<<<<<<< HEAD
-                              "Chrome/91.0.4472.164 Safari/537.36 EdgA/91.0.864.0",
-=======
-                              "Chrome/91.0.4472.164 Safari/537.36 Edg/142.0.0.0",
->>>>>>> e9a39102
+                              "Chrome/91.0.4472.164 Safari/537.36 Edg/91.0.864.0",
             }
             img_res = httpx.get(img, headers=headers)
             if img_res.status_code == 200:
